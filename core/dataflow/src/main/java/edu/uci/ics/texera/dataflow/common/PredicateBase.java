--- conflicted
+++ resolved
@@ -107,11 +107,7 @@
         @Type(value = BarChartSinkPredicate.class, name = "BarChart"),
         @Type(value = PieChartSinkPredicate.class, name = "PieChart"),
         @Type(value = WordCloudSinkPredicate.class, name = "WordCloud"),
-<<<<<<< HEAD
 
-=======
-  
->>>>>>> 58b47784
         @Type(value = NltkSentimentPredicate.class, name = "NltkSentiment")
 })
 public abstract class PredicateBase implements IPredicate {
