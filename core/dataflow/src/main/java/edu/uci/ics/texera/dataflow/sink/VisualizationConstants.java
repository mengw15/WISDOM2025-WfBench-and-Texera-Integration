package edu.uci.ics.texera.dataflow.sink;

public class VisualizationConstants {
    public static final String BAR = "bar";
    public static final String PIE = "pie";
<<<<<<< HEAD
    public static final String DONUT = "donut";
    public static final String LINE = "line";
    public static final String SPLINE = "spline";
}
=======
    public static final String WORD_CLOUD = "word cloud";
}
>>>>>>> d9ff905a
<|MERGE_RESOLUTION|>--- conflicted
+++ resolved
@@ -3,12 +3,11 @@
 public class VisualizationConstants {
     public static final String BAR = "bar";
     public static final String PIE = "pie";
-<<<<<<< HEAD
+
     public static final String DONUT = "donut";
     public static final String LINE = "line";
     public static final String SPLINE = "spline";
+
+    public static final String WORD_CLOUD = "word cloud";
+
 }
-=======
-    public static final String WORD_CLOUD = "word cloud";
-}
->>>>>>> d9ff905a
