--- conflicted
+++ resolved
@@ -1,30 +1,20 @@
-import { OperatorSchema } from './../../types/operator-schema.interface';
-import { OperatorPredicate, BreakpointSchema } from '../../types/workflow-common.interface';
+import { OperatorPredicate } from '../../types/workflow-common.interface';
 import { WorkflowActionService } from './../../service/workflow-graph/model/workflow-action.service';
 import { DynamicSchemaService } from '../../service/dynamic-schema/dynamic-schema.service';
-<<<<<<< HEAD
-import { Component } from '@angular/core';
-import { environment } from './../../../../environments/environment';
-
-=======
 import { Component, ChangeDetectorRef } from '@angular/core';
->>>>>>> 700fbdaa
 
 import { Subject } from 'rxjs/Subject';
 import { Observable } from 'rxjs/Observable';
 import '../../../common/rxjs-operators';
 
-import { cloneDeep, isEqual} from 'lodash';
+import { cloneDeep, isEqual } from 'lodash';
 
 import { JSONSchema7 } from 'json-schema';
 
-<<<<<<< HEAD
-type linkIDType = { linkID: string };
-=======
 import { FormGroup } from '@angular/forms';
-import { FormlyFormOptions, FormlyFieldConfig } from '@ngx-formly/core';
+import { FormlyFormOptions } from '@ngx-formly/core';
 import { FormlyJsonschema } from '@ngx-formly/core/json-schema';
->>>>>>> 700fbdaa
+import { environment } from 'src/environments/environment';
 
 /**
  * PropertyEditorComponent is the panel that allows user to edit operator properties.
@@ -60,75 +50,36 @@
   //  please set this to multiples of 10 to make writing tests easy
   public static formInputDebounceTime: number = 150;
 
-  // the operatorID corresponds to the property editor's current operator
-  public currentOperatorID: string | undefined;
-
-  // the operator schemas of the current operator
-  public currentOperatorSchema: OperatorSchema | undefined;
-
-  // the linkID corresponds to the property editor's current link
-  public currentLinkID: linkIDType | undefined;
-
-// the link breakpoint schemas of the current link
-  public currentLinkBreakpointSchema: BreakpointSchema | undefined;
-
-  // a *copy* of the link breakpoint property as the initial input to the json schema form
-  public currentBreakpointInitialData: object | undefined;
-
   // used in HTML template to control if the form is displayed
   public displayForm: boolean = false;
 
-<<<<<<< HEAD
-  // used in HTML template to control is the breakpoint form is displayed
-  public displayBreakpointEditor: boolean = false;
-
-  // the form layout passed to angular json schema library to hide *submit* button
-  public formLayout: object = PropertyEditorComponent.generateFormLayout();
-
-=======
->>>>>>> 700fbdaa
+  // inputs and two-way bindings to formly component
+  public formlyFormGroup: FormGroup = new FormGroup({});
+  public formlyOptions: FormlyFormOptions = {};
+
+  public formData: any;
+  public jsonSchema: JSONSchema7 | undefined;
+
   // the source event stream of form change triggered by library at each user input
-  public sourceFormChangeEventStream = new Subject<object>();
-
-  // the output form change event stream after debouce time and filtering out values
-  public outputFormChangeEventStream = this.createOutputFormChangeEventStream(this.sourceFormChangeEventStream);
-
-<<<<<<< HEAD
-  // the source event stream of breakpoint form change
-  public breakpointChangeEventStream = new Subject<object>();
-
-  // the output form change event stream after debouce time and filtering out values
-  public outputBreakpointChangeEventStream = this.createoutputBreakpointChangeEventStream(this.breakpointChangeEventStream);
-
-  // the current operator schema list, used to find the operator schema of current operator
-  public operatorSchemaList: ReadonlyArray<OperatorSchema> = [];
-
-  // the variables used for showing/hiding advanced options
-  public showAdvanced: boolean = false;
-  public hasAdvanced: boolean = false;
-  public advancedClick: boolean = false;
-
-   // the map of property description (key = property name, value = property description)
-  public propertyDescription: Map<String, String> = new Map();
-
-   // boolean to display the property description button
-  public hasPropertyDescription: boolean = false;
-
-  // the operator data need to be stored if the Json Schema changes, else the currently modified changes will be lost
-  public cachedFormData: object = {};
-=======
-  // inputs and two-way bindings to formly component
-  public formlyFormGroup: FormGroup | undefined;
-  public formData: any;
-  public formlyOptions: FormlyFormOptions | undefined;
-  public formlyFields: FormlyFieldConfig[] | undefined;
->>>>>>> 700fbdaa
+  public formChanged = new Subject<any>();
+  // // the output form change event stream after debouce time
+  // public outputFormChangeEventStream = this.createOutputFormChangeEventStream(this.formChanged);
+  // whether listen to the model change and update the form
+  public listenModelChange: boolean = true;
+
+
+  // the operatorID corresponds to the operator property editor
+  public currentOperatorID: string | undefined;
+
+  // the linkID corresponds to the breakpoint editor
+  public currentLinkID: string | undefined;
+
 
   constructor(
-    private formlyJsonschema: FormlyJsonschema,
-    private workflowActionService: WorkflowActionService,
-    private autocompleteService: DynamicSchemaService,
-    private ref: ChangeDetectorRef
+    public formlyJsonschema: FormlyJsonschema,
+    public workflowActionService: WorkflowActionService,
+    public autocompleteService: DynamicSchemaService,
+    public ref: ChangeDetectorRef
   ) {
     // listen to the autocomplete event, remove invalid properties, and update the schema displayed on the form
     this.handleOperatorSchemaChange();
@@ -137,35 +88,19 @@
     //  this observable will be responsible in handling these events.
     this.handleOperatorPropertyChange();
 
-    // handle the form change event on the user interface to actually set the operator property
-    this.handleOnFormChange();
-
     // handle highlight / unhighlight event to show / hide the property editor form
-    this.handleHighlightEvents();
+    this.handleOperatorHighlightEvents();
+
+    this.updateOperatorPropertyOnFormChange();
 
     if (environment.linkBreakpointEnabled) {
       // handle link highlight / unhighlight event to show / hide the breakpoint property editor form
       this.handleLinkHighlight();
-      this.handleLinkUnhighlight();
-
-      // handle the breakpoint form change event on the user interface to set breakpoint property
-      this.handleOnBreakpointPropertyChange();
-    }
-  }
-
-  /**
-   * Callback function provided to the Angular Json Schema Form library,
-   *  whenever the form data is changed, this function is called.
-   * It only serves as a bridge from a callback function to RxJS Observable
-   * @param formData
-   */
-  public onFormChanges(formData: object): void {
-    if (this.displayForm) {
-      // the form belongs to an operator
-      this.sourceFormChangeEventStream.next(formData);
-    } else if (this.displayBreakpointEditor) {
-      // the form belongs to a link breakpoint
-      this.breakpointChangeEventStream.next(formData);
+
+      this.updateBreakpointPropertyOnFormChange();
+
+      // // handle the breakpoint form change event on the user interface to set breakpoint property
+      // this.handleOnBreakpointPropertyChange();
     }
   }
 
@@ -176,87 +111,35 @@
     // set displayForm to false in the very beginning
     // hide the view first and then make everything null
     this.displayForm = false;
-<<<<<<< HEAD
-    this.displayBreakpointEditor = false;
-    this.showAdvanced = false;
-=======
->>>>>>> 700fbdaa
     this.currentOperatorID = undefined;
-    this.currentOperatorSchema = undefined;
-<<<<<<< HEAD
-    this.advancedOperatorSchema = undefined;
-    this.cachedFormData = {};
     this.currentLinkID = undefined;
-    this.currentBreakpointInitialData = undefined;
-    this.currentLinkBreakpointSchema = undefined;
-  }
-
-  /**
-   * This method is responsible for hiding the advanced properties of the json schema
-   *  by generating a new schmea with advanced options hidden by default.
+    this.formData = undefined;
+    this.jsonSchema = undefined;
+  }
+
+  /**
+   * Handles the operator highlight / unhighlight events.
    *
-   * @param operator
-   */
-  public hideAdvancedSchema(operatorSchema: OperatorSchema | undefined): OperatorSchema {
-    if (! operatorSchema) {
-      throw new Error('Parameter operator schema is undefined');
-    }
-    if (! this.currentOperatorSchema) {
-      throw new Error('Current operator schema is undefined');
-    }
-
-    this.advancedOperatorSchema = cloneDeep(this.currentOperatorSchema);
-    const advancedOptionsList = this.currentOperatorSchema.additionalMetadata.advancedOptions;
-
-    // if there is no advanced option, return the original schema
-    if (!advancedOptionsList) { return this.currentOperatorSchema; }
-
-    // make a deep clone of the operator schema and change its properties
-    const currentSchema = operatorSchema.jsonSchema;
-    let currentSchemaProperties = currentSchema.properties;
-    const currentSchemaRequired = cloneDeep(currentSchema.required);
-    advancedOptionsList.forEach(
-      advancedOption => {
-        if (currentSchemaProperties && advancedOption in currentSchemaProperties) {
-          const { [advancedOption]: a, ...newProperties} = currentSchemaProperties;
-          currentSchemaProperties = newProperties;
-        }
-
-        if (currentSchemaRequired && currentSchemaRequired.includes(advancedOption)) {
-          const index = currentSchemaRequired.indexOf(advancedOption);
-          if (index !== -1) {
-            currentSchemaRequired.splice(index, 1);
-          }
-        }
+   * When operators are highlighted / unhighlighted,
+   *   -> displays the form of the highlighted operator if only one operator is highlighted
+   *   -> hides the form otherwise
+   */
+  public handleOperatorHighlightEvents() {
+    Observable.merge(
+      this.workflowActionService.getJointGraphWrapper().getJointCellHighlightStream(),
+      this.workflowActionService.getJointGraphWrapper().getJointCellUnhighlightStream()
+    ).subscribe(() => {
+      // Displays the form of the highlighted operator if only one operator is highlighted;
+      // hides the form if no operator is highlighted or multiple operators are highlighted.
+      const highlightedOperators = this.workflowActionService.getJointGraphWrapper().getCurrentHighlightedOperatorIDs();
+      if (highlightedOperators.length === 1) {
+        const operator = this.workflowActionService.getTexeraGraph().getOperator(highlightedOperators[0]);
+        this.clearPropertyEditor();
+        this.showOperatorPropertyEditor(operator);
+      } else {
+        this.clearPropertyEditor();
       }
-    );
-
-    // construct a new json schema that hides the advanced properties
-    let modifiedJsonSchema: JSONSchema4 = {
-      ...currentSchema,
-      properties: currentSchemaProperties
-    };
-
-    // add required field if it is not undefined
-    if (currentSchemaRequired !== undefined) {
-      modifiedJsonSchema = {
-        ...modifiedJsonSchema,
-        required: currentSchemaRequired
-      };
-    }
-
-    // construct a new operator schema based on the new json schema
-    const newOperatorSchema: OperatorSchema = {
-      ...operatorSchema,
-      jsonSchema: modifiedJsonSchema
-    };
-
-    return newOperatorSchema;
-=======
-    this.formlyFormGroup = undefined;
-    this.formData = undefined;
-    this.formlyFields = undefined;
->>>>>>> 700fbdaa
+    });
   }
 
   /**
@@ -264,63 +147,37 @@
    * Sets all the data needed by the json schema form and displays the form.
    * @param operator
    */
-  public changePropertyEditor(operator: OperatorPredicate | undefined): void {
-    if (!operator) {
-      throw new Error(`change property editor: operator is undefined`);
-    }
-    // set displayForm to false first to hide the view while constructing data
-    this.displayForm = false;
-
-    // hide breakpoint editor form
-    this.displayBreakpointEditor = false;
-
+  public showOperatorPropertyEditor(operator: OperatorPredicate): void {
     // set the operator data needed
     this.currentOperatorID = operator.operatorID;
-    this.currentOperatorSchema = this.autocompleteService.getDynamicSchema(this.currentOperatorID);
-
-    this.convertJsonSchemaToNGXField(this.currentOperatorSchema.jsonSchema);
+    this.jsonSchema = this.autocompleteService.getDynamicSchema(this.currentOperatorID).jsonSchema;
 
     /**
-     * Make a deep copy of the initial property data object.
-     * It's important to make a deep copy. If it's a reference to the operator's property object,
-     *  form change event -> property object change -> input to form change -> form change event
-     *  although the it falls into an infinite loop of tirggering events.
-     * Making a copy prevents that property object change triggers the input to the form changes.
-     *
-     * Although currently other methods also prevent this to happen, it's still good to explicitly make a copy.
-     *  - now the operator property object is immutable, meaning a new property object is construct to replace the old one,
-     *      instead of directly mutating the same object reference
-     *  - now the formChange event handler checks if the new formData is equal to the current operator data,
-     *      which prevents the
+     * Important: make a deep copy of the initial property data object.
+     * this is to avoid angular two-way binding directly reference the object in service
      */
     this.formData = cloneDeep(operator.operatorProperties);
 
-    // set displayForm to true in the end - first initialize all the data then show the view
+    // set displayForm to true in the end to show the view
     this.displayForm = true;
 
-    // manually trigger a change detection to force formly to process the form
-    // this is because formly does not emit an onChanges event for filling default values
-    // and this might cause an inconsistency between the operator property in componenet and the service
+    // manually trigger a change detection - formly does not emit formChanged when it fills default value
+    // and this can cause an inconsistency between the model in component and service
     this.ref.detectChanges();
-    this.sourceFormChangeEventStream.next(this.formData);
-  }
-
-  public showBreakpointPropertyEditor(linkID: linkIDType): void {
-    if (!this.workflowActionService.getTexeraGraph().hasLinkWithID(linkID.linkID)) {
+    this.formChanged.next(this.formData);
+  }
+
+  public showBreakpointPropertyEditor(linkID: string): void {
+    if (!this.workflowActionService.getTexeraGraph().hasLinkWithID(linkID)) {
       throw new Error(`change property editor: link does not exist`);
     }
-    // set displayBreakpointEditor to false first to hide the view while constructing data
-    this.displayBreakpointEditor = false;
-    // hide operator proterty form
-    this.displayForm = false;
-
     // set the operator data needed
     this.currentLinkID = linkID;
-    this.currentLinkBreakpointSchema = this.autocompleteService.getDynamicBreakpointSchema(this.currentLinkID.linkID);
-    this.currentBreakpointInitialData = this.workflowActionService.getTexeraGraph().getLinkBreakpoint(linkID.linkID);
+    this.jsonSchema = this.autocompleteService.getDynamicBreakpointSchema(linkID).jsonSchema;
+    this.formData = this.workflowActionService.getTexeraGraph().getLinkBreakpoint(linkID);
 
     // show breakpoint editor
-    this.displayBreakpointEditor = true;
+    this.displayForm = true;
   }
 
   // Handle link highlight event
@@ -328,128 +185,72 @@
   public handleLinkHighlight() {
     this.workflowActionService.getJointGraphWrapper().getLinkHighlightStream()
       .subscribe(linkID => {
-        this.workflowActionService.getJointGraphWrapper().getCurrentHighlightedOperatorIDs()
-              .forEach(operatorID => this.workflowActionService.getJointGraphWrapper().unhighlightOperator(operatorID));
+        // TODO: fix this, this should not be handled here
+        // this.workflowActionService.getJointGraphWrapper().getCurrentHighlightedOperatorIDs()
+        //       .forEach(operatorID => this.workflowActionService.getJointGraphWrapper().unhighlightOperator(operatorID));
         this.clearPropertyEditor();
-        this.showBreakpointPropertyEditor(linkID);
-      });
-  }
-
-  // handle link unhighlight event
-  // On unhighlight -> clean up current Property editor
-  public handleLinkUnhighlight() {
+        this.showBreakpointPropertyEditor(linkID.linkID);
+      });
     this.workflowActionService.getJointGraphWrapper().getLinkUnhighlightStream()
-      .subscribe(linkID => {
-        if (this.currentLinkID && this.currentLinkID.linkID === linkID.linkID) {
-          this.clearPropertyEditor();
-        }
-      });
-  }
-
-  /**
-   * Handles the form change event stream observable,
-   *  which corresponds to every event the json schema form library emits.
-   *
-   * Applies rules that transform the event stream to trigger resonably and less frequently ,
-   *  such as debounce time and distince condition.
-   *
-   * Then modifies the operator property to use the new form data.
-   */
-  public createOutputFormChangeEventStream(originalSourceFormChangeEvent: Observable<object>): Observable<object> {
-
-    return originalSourceFormChangeEvent
+      .filter(linkID => this.currentLinkID !== undefined && this.currentLinkID === linkID.linkID)
+      .subscribe(linkID => this.clearPropertyEditor());
+  }
+
+  public updateOperatorPropertyOnFormChange() {
+    this.formChanged
+      .filter(formData => this.currentOperatorID !== undefined)
+      .map(formData => ({operatorID: this.currentOperatorID as string, formData}))
       // set a debounce time to avoid events triggering too often
       //  and to circumvent a bug of the library - each action triggers event twice
       .debounceTime(PropertyEditorComponent.formInputDebounceTime)
       // don't emit the event until the data is changed
       .distinctUntilChanged()
-      // don't emit the event if form data is same with current actual data
-      // also check for other unlikely circumstances (see below)
-      .filter(formData => {
-
-        // check if the current operator ID still exists
-        // the user could un-select this operator during debounce time
-        if (!this.currentOperatorID) {
-          return false;
+      .subscribe(event => {
+        // check if the operator still exists, as it can be deleted during deboucne time
+        if (!this.workflowActionService.getTexeraGraph().hasOperator(event.operatorID)) {
+          return;
         }
-
-        // check if the operator still exists
-        // the operator could've been deleted during deboucne time
-        const operator = this.workflowActionService.getTexeraGraph().getOperator(this.currentOperatorID);
-        if (!operator) {
-          return false;
-        }
-        // don't emit event if the form data is equal to actual current property
-        // this is to circumvent the library's behavior
-        // when the form is initialized, the change event is triggered for the inital data
-        // however, the operator property is not changed and shouldn't emit this event
-        if (isEqual(formData, operator.operatorProperties)) {
-          return false;
-        }
-        return true;
-      })
-      // share() because the original observable is a hot observable
-      .share();
-
-  }
-
-  /**
-   * Handles the link breakpoint form change event stream observable,
-   *  which corresponds to every event the json schema form library emits.
-   *
-   * Applies rules that transform the event stream to trigger resonably and less frequently ,
-   *  such as debounce time and distince condition.
-   *
-   * Then modifies the link breakpoint property to use the new form data.
-   */
-  public createoutputBreakpointChangeEventStream(originalBreakpointChangeEvent: Observable<object>): Observable<object> {
-    return originalBreakpointChangeEvent
+        // set the operator property to be the new form data
+        this.listenModelChange = false;
+        this.workflowActionService.setOperatorProperty(event.operatorID, event.formData);
+        this.listenModelChange = true;
+      });
+  }
+
+  public updateBreakpointPropertyOnFormChange() {
+    this.formChanged
+      .filter(formData => this.currentLinkID !== undefined)
+      .map(formData => ({linkID: this.currentLinkID as string, formData}))
       // set a debounce time to avoid events triggering too often
       //  and to circumvent a bug of the library - each action triggers event twice
       .debounceTime(PropertyEditorComponent.formInputDebounceTime)
       // don't emit the event until the data is changed
       .distinctUntilChanged()
-      // don't emit the event if form data is same with current actual data
-      // also check for other unlikely circumstances (see below)
-      .filter(formData => {
-        // check if the current operator ID still exists
-        // the user could un-select this operator during debounce time
-        if (!this.currentLinkID) {
-          return false;
+      .subscribe(event => {
+        // check if the operator still exists, as it can be deleted during deboucne time
+        if (!this.workflowActionService.getTexeraGraph().getLinkBreakpoint(event.linkID)) {
+          return;
         }
-        // check if the link still exists
-        // the link could've been deleted during deboucne time
-        const link = this.workflowActionService.getTexeraGraph().getLinkWithID(this.currentLinkID.linkID);
-        const currentBreakpoint = this.workflowActionService.getTexeraGraph().getLinkBreakpoint(this.currentLinkID.linkID);
-        if (!link) {
-          return false;
-        }
-        // don't emit event if the form data is equal to actual current property
-        // this is to circumvent the library's behavior
-        // when the form is initialized, the change event is triggered for the inital data
-        // however, the operator property is not changed and shouldn't emit this event
-        if (isEqual(formData, currentBreakpoint)) {
-          return false;
-        }
-        return true;
-      })
-      // share() because the original observable is a hot observable
-      .share();
-  }
-
-  /**
-   * This method handles the link breakpoint remove button click event.
-   * It will hide the property editor, clean up currentBreakpointInitialData.
-   * Then unhighlight the link and remove it from the workflow.
-   */
-  public handleLinkBreakpointRemove() {
-    if (this.currentLinkID) {
-      // remove breakpoint in texera workflow first, then unhighlight it
-      this.workflowActionService.removeLinkBreakpoint(this.currentLinkID.linkID);
-      this.workflowActionService.getJointGraphWrapper().unhighlightLink(this.currentLinkID.linkID);
-    }
-    this.currentLinkID = undefined;
-  }
+        // set the operator property to be the new form data
+        this.listenModelChange = false;
+        this.workflowActionService.setLinkBreakpoint(event.linkID, event.formData);
+        this.listenModelChange = true;
+      });
+  }
+
+  // /**
+  //  * This method handles the link breakpoint remove button click event.
+  //  * It will hide the property editor, clean up currentBreakpointInitialData.
+  //  * Then unhighlight the link and remove it from the workflow.
+  //  */
+  // public handleLinkBreakpointRemove() {
+  //   if (this.currentLinkID) {
+  //     // remove breakpoint in texera workflow first, then unhighlight it
+  //     this.workflowActionService.removeLinkBreakpoint(this.currentLinkID);
+  //     this.workflowActionService.getJointGraphWrapper().unhighlightLink(this.currentLinkID);
+  //   }
+  //   this.currentLinkID = undefined;
+  // }
 
   /**
    * This method handles the schema change event from autocomplete. It will get the new schema
@@ -462,18 +263,12 @@
    *  to the new schema.
    */
   private handleOperatorSchemaChange(): void {
-    this.autocompleteService.getOperatorDynamicSchemaChangedStream().subscribe(
-      event => {
-        if (event.operatorID === this.currentOperatorID) {
-          this.currentOperatorSchema = this.autocompleteService.getDynamicSchema(this.currentOperatorID);
-          const operator = this.workflowActionService.getTexeraGraph().getOperator(event.operatorID);
-          if (! operator) {
-            throw new Error(`operator ${event.operatorID} does not exist`);
-          }
-          this.convertJsonSchemaToNGXField(this.currentOperatorSchema.jsonSchema);
-        }
-      }
-    );
+    this.autocompleteService.getOperatorDynamicSchemaChangedStream()
+      .filter(event => event.operatorID === this.currentOperatorID)
+      .subscribe(
+        event => this.jsonSchema = this.currentOperatorID ?
+          this.autocompleteService.getDynamicSchema(this.currentOperatorID).jsonSchema : undefined
+      );
   }
 
   /**
@@ -485,6 +280,7 @@
    */
   private handleOperatorPropertyChange(): void {
     this.workflowActionService.getTexeraGraph().getOperatorPropertyChangeStream()
+      .filter(event => this.listenModelChange)
       .filter(operatorChanged => operatorChanged.operator.operatorID === this.currentOperatorID)
       .filter(operatorChanged => !isEqual(this.formData, operatorChanged.operator.operatorProperties))
       .subscribe(operatorChanged => {
@@ -492,69 +288,4 @@
       });
   }
 
-  /**
-   * This method handles the form change event and set the operator property
-   *  in the texera graph.
-   */
-  private handleOnFormChange(): void {
-    this.outputFormChangeEventStream
-      .subscribe(formData => {
-      // set the operator property to be the new form data
-      if (this.currentOperatorID) {
-        this.workflowActionService.setOperatorProperty(this.currentOperatorID, formData);
-      }
-    });
-  }
-
-  /**
-   * This method handles the breakpoint editor form change event and set the
-   * link breakpoint property in the texera graph.
-   */
-  private handleOnBreakpointPropertyChange(): void {
-    this.outputBreakpointChangeEventStream
-      .subscribe(formData => {
-        if (this.currentLinkID) {
-          this.workflowActionService.setLinkBreakpoint(this.currentLinkID.linkID, formData);
-        }
-      });
-  }
-
-  /**
-   * Handles the operator highlight / unhighlight events.
-   *
-   * When operators are highlighted / unhighlighted,
-   *   -> displays the form of the highlighted operator if only one operator is highlighted
-   *   -> hides the form otherwise
-   */
-  private handleHighlightEvents() {
-    this.workflowActionService.getJointGraphWrapper().getJointCellHighlightStream()
-      .subscribe(() => this.changePropertyEditorOnHighlightEvents());
-    this.workflowActionService.getJointGraphWrapper().getJointCellUnhighlightStream()
-      .subscribe(() => this.changePropertyEditorOnHighlightEvents());
-  }
-
-  /**
-   * This method changes the property editor according to how operators are highlighted on the workflow editor.
-   *
-   * Displays the form of the highlighted operator if only one operator is highlighted;
-   * hides the form if no operator is highlighted or multiple operators are highlighted.
-   */
-  private changePropertyEditorOnHighlightEvents() {
-    const highlightedOperators = this.workflowActionService.getJointGraphWrapper().getCurrentHighlightedOperatorIDs();
-    if (highlightedOperators.length === 1) {
-      const operator = this.workflowActionService.getTexeraGraph().getOperator(highlightedOperators[0]);
-      this.changePropertyEditor(operator);
-    } else {
-      this.clearPropertyEditor();
-    }
-  }
-
-
-  private convertJsonSchemaToNGXField(schema: JSONSchema7) {
-    this.formlyFormGroup = new FormGroup({});
-    this.formlyOptions = {};
-    const field = this.formlyJsonschema.toFieldConfig(schema);
-    this.formlyFields = [field];
-  }
-
 }