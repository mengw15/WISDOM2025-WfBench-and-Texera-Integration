import { ValidationWorkflowService } from './../../service/validation/validation-workflow.service';
import { DragDropService } from './../../service/drag-drop/drag-drop.service';
import { JointUIService } from './../../service/joint-ui/joint-ui.service';
import { WorkflowActionService } from './../../service/workflow-graph/model/workflow-action.service';
import { Component, AfterViewInit, ElementRef } from '@angular/core';
import { Observable } from 'rxjs/Observable';

import '../../../common/rxjs-operators';
import * as joint from 'jointjs';
import { ResultPanelToggleService } from '../../service/result-panel-toggle/result-panel-toggle.service';
import { Point } from '../../types/workflow-common.interface';
import { JointGraphWrapper } from '../../service/workflow-graph/model/joint-graph-wrapper';


// argument type of callback event on a JointJS Paper
// which is a 4-element tuple:
// 1. the JointJS View (CellView) of the event
// 2. the corresponding original JQuery Event
// 3. x coordinate, 4. y coordinate
type JointPaperEvent = [joint.dia.CellView, JQuery.Event, number, number];

// argument type of callback event on a JointJS Paper only for blank:pointerdown event
type JointPointerDownEvent = [JQuery.Event, number, number];

/**
 * WorkflowEditorComponent is the componenet for the main workflow editor part of the UI.
 *
 * This componenet is binded with the JointJS paper. JointJS handles the operations of the main workflow.
 * The JointJS UI events are wrapped into observables and exposed to other components / services.
 *
 * See JointJS documentation for the list of events that can be captured on the JointJS paper view.
 * https://resources.jointjs.com/docs/jointjs/v2.0/joint.html#dia.Paper.events
 *
 * @author Zuozhi Wang
 * @author Henry Chen
 *
*/
@Component({
  selector: 'texera-workflow-editor',
  templateUrl: './workflow-editor.component.html',
  styleUrls: ['./workflow-editor.component.scss']
})
export class WorkflowEditorComponent implements AfterViewInit {
  // the DOM element ID of the main editor. It can be used by jQuery and jointJS to find the DOM element
  // in the HTML template, the div element ID is set using this variable
  public readonly WORKFLOW_EDITOR_JOINTJS_WRAPPER_ID = 'texera-workflow-editor-jointjs-wrapper-id';
  public readonly WORKFLOW_EDITOR_JOINTJS_ID = 'texera-workflow-editor-jointjs-body-id';

  private paper: joint.dia.Paper | undefined;

  private ifMouseDown: boolean = false;
  private mouseDown: Point | undefined;
  private panOffset: Point = { x : 0 , y : 0};


  constructor(
    private workflowActionService: WorkflowActionService,
    private dragDropService: DragDropService,
    private elementRef: ElementRef,
    private resultPanelToggleService: ResultPanelToggleService,
    private validationWorkflowService: ValidationWorkflowService,
    private jointUIService: JointUIService
  ) {

    // bind validation functions to the same scope as component
    // https://stackoverflow.com/questions/38245450/angular2-components-this-is-undefined-when-executing-callback-function
    this.validateOperatorConnection = this.validateOperatorConnection.bind(this);
    this.validateOperatorMagnet = this.validateOperatorMagnet.bind(this);
  }

  public getJointPaper(): joint.dia.Paper {
    if (this.paper === undefined) {
      throw new Error('JointJS paper is undefined');
    }

    return this.paper;
  }

  ngAfterViewInit() {

    this.initializeJointPaper();
    this.handleOperatorValidation();
    this.handlePaperRestoreDefaultOffset();
    this.handlePaperZoom();
    this.handleWindowResize();
    this.handleViewDeleteOperator();
    this.handleCellHighlight();
<<<<<<< HEAD
    this.handleViewDeleteLink();

    this.handleWindowDrag();
=======
    this.handlePaperPan();
>>>>>>> b39d1d7e
    this.handlePaperMouseZoom();
    this.handleOperatorSuggestionHighlightEvent();
    this.dragDropService.registerWorkflowEditorDrop(this.WORKFLOW_EDITOR_JOINTJS_ID);
  }


  private initializeJointPaper(): void {
    // get the custom paper options
    let jointPaperOptions = this.getJointPaperOptions();
    // attach the JointJS graph (model) to the paper (view)
    jointPaperOptions = this.workflowActionService.attachJointPaper(jointPaperOptions);
    // attach the DOM element to the paper
    jointPaperOptions.el = $(`#${this.WORKFLOW_EDITOR_JOINTJS_ID}`);
    // create the JointJS paper
    this.paper = new joint.dia.Paper(jointPaperOptions);

    this.setJointPaperOriginOffset();
    this.setJointPaperDimensions();
  }

  /**
   * Handles restore offset default event by translating jointJS paper
   *  back to original position
   */
  private handlePaperRestoreDefaultOffset(): void {
    this.workflowActionService.getJointGraphWrapper().getRestorePaperOffsetStream()
      .subscribe(newOffset => {
        this.panOffset = newOffset;
        this.getJointPaper().translate(
          (- this.getWrapperElementOffset().x + newOffset.x),
          (- this.getWrapperElementOffset().y + newOffset.y)
        );
      });
  }

  /**
   * Handles zoom events to make the jointJS paper larger or smaller.
   */
  private handlePaperZoom(): void {
    this.workflowActionService.getJointGraphWrapper().getWorkflowEditorZoomStream().subscribe(newRatio => {
      this.getJointPaper().scale(newRatio, newRatio);
    });
  }

  /**
   * Handles zoom events when user slides the mouse wheel.
   *
   * The first filter will removes all the mousewheel events that are undefined
   * The second filter will remove all the mousewheel events that are
   *  from different components
   *
   * From the mousewheel event:
   *  1. when delta Y is negative, the wheel is scrolling down, so
   *      the jointJS paper will zoom in.
   *  2. when delta Y is positive, the wheel is scrolling up, so the
   *      jointJS paper will zoom out.
   */
  private handlePaperMouseZoom(): void {
    Observable.fromEvent<WheelEvent>(document, 'mousewheel')
      .filter(event => event !== undefined)
      .filter(event => this.elementRef.nativeElement.contains(event.target))
      .forEach(event => {
        if (event.deltaY < 0) {
          // if zoom ratio already at minimum, do not zoom out.
          if (this.workflowActionService.getJointGraphWrapper().isZoomRatioMin()) {
            return;
          }
          this.workflowActionService.getJointGraphWrapper()
            .setZoomProperty(this.workflowActionService.getJointGraphWrapper().getZoomRatio() - JointGraphWrapper.ZOOM_MOUSEWHEEL_DIFF);
        } else {
          // if zoom ratio already at maximum, do not zoom in.
          if (this.workflowActionService.getJointGraphWrapper().isZoomRatioMax()) {
            return;
          }
          this.workflowActionService.getJointGraphWrapper()
            .setZoomProperty(this.workflowActionService.getJointGraphWrapper().getZoomRatio() + JointGraphWrapper.ZOOM_MOUSEWHEEL_DIFF);
        }
      });
  }

  /**
   * This method handles user mouse drag events to pan JointJS paper.
   *
   * This method will listen to 3 events to implement the pan feature
   *   1. pointerdown event in the JointJS paper to start panning
   *   2. mousemove event on the document to change the offset of the paper
   *   3. pointerup event in the JointJS paper to stop panning
   */
  private handlePaperPan(): void {

    // pointer down event to start the panning, this will record the original paper offset
    Observable.fromEvent<JointPointerDownEvent>(this.getJointPaper(), 'blank:pointerdown')
      .subscribe(
        coordinate => {
          this.mouseDown = {x : coordinate[1], y: coordinate[2]};
          this.ifMouseDown = true;
        }
      );

    /* mousemove event to move paper, this will calculate the new coordinate based on the
     *  starting coordinate, the mousemove offset, and the current zoom ratio.
     *  To move the paper based on the new coordinate, this will translate the paper by calling
     *  the JointJS method .translate() to move paper's offset.
     */

    Observable.fromEvent<MouseEvent>(document, 'mousemove')
        .filter(() => this.ifMouseDown === true)
        .filter(() => this.mouseDown !== undefined)
        .forEach( coordinate => {

          if (this.mouseDown === undefined) {
            throw new Error('Error: Mouse down is undefined after the filter');
          }

          // calculate the pan offset between user click on the mouse and then release the mouse, including zooming value.
          this.panOffset = {
            x : coordinate.x - this.mouseDown.x * this.workflowActionService.getJointGraphWrapper().getZoomRatio(),
            y : coordinate.y - this.mouseDown.y * this.workflowActionService.getJointGraphWrapper().getZoomRatio()
          };
          // do paper movement.
          this.getJointPaper().translate(
            (- this.getWrapperElementOffset().x + this.panOffset.x),
            (- this.getWrapperElementOffset().y + this.panOffset.y)
          );
          // pass offset to the joint graph wrapper to make operator be at the right location during drag-and-drop.
          this.workflowActionService.getJointGraphWrapper().setPanningOffset(this.panOffset);
        });

    // This observable captures the drop event to stop the panning
    Observable.fromEvent<JointPaperEvent>(this.getJointPaper(), 'blank:pointerup')
      .subscribe(() => this.ifMouseDown = false);
  }

  /**
   * This is the handler for window resize event
   * When the window is resized, trigger an event to set papaer offset and dimension
   *  and limit the event to at most one every 30ms.
   *
   * When user open the result panel and resize, the paper will resize to the size relative
   *  to the result panel, therefore we also need to listen to the event from opening
   *  and closing of the result panel.
   */
  private handleWindowResize(): void {
    // when the window is resized (limit to at most one event every 30ms).
    Observable.merge(
      Observable.fromEvent(window, 'resize').auditTime(30),
      this.resultPanelToggleService.getToggleChangeStream().auditTime(30)
      ).subscribe(
      () => {
        // reset the origin cooredinates
        this.setJointPaperOriginOffset();
        // resize the JointJS paper dimensions
        this.setJointPaperDimensions();
      }
    );

  }

  private handleCellHighlight(): void {
    this.handleHighlightMouseInput();
    this.handleOperatorHightlightEvent();
  }


  /**
   * Handles user mouse down events to trigger logically highlight and unhighlight an operator
   */
  private handleHighlightMouseInput(): void {
    // on user mouse clicks a operator cell, highlight that operator
    Observable.fromEvent<JointPaperEvent>(this.getJointPaper(), 'cell:pointerdown')
      .map(value => value[0])
      .filter(cellView => cellView.model.isElement())
      .subscribe(cellView => this.workflowActionService.getJointGraphWrapper().highlightOperator(cellView.model.id.toString()));

    /**
     * One possible way to unhighlight an operator when user clicks on the blank area,
     *  and bind `blank:pointerdown` event to unhighlight the operator.
     * However, in real life, randomly clicking the blank area happens a lot,
     *  and users are forced to click the operator again to highlight it,
     *  which would make the UI not user-friendly
     */
  }

  private handleOperatorHightlightEvent(): void {
    // handle logical operator highlight / unhighlight events to let JointJS
    //  use our own custom highlighter
    const highlightOptions = {
      name: 'stroke',
      options: {
        attrs: {
          'stroke-width': 1,
          stroke: '#afafaf'
        }
      }
    };

    this.workflowActionService.getJointGraphWrapper().getJointCellHighlightStream()
      .subscribe(value => this.getJointPaper().findViewByModel(value.operatorID).highlight(
        'rect', { highlighter: highlightOptions }
      ));

    this.workflowActionService.getJointGraphWrapper().getJointCellUnhighlightStream()
      .subscribe(value => this.getJointPaper().findViewByModel(value.operatorID).unhighlight(
        'rect', { highlighter: highlightOptions }
      ));
  }

  private handleOperatorSuggestionHighlightEvent(): void {
    const highlightOptions = {
      name: 'stroke',
      options: {
        attrs: {
          'stroke-width': 5,
          stroke: '#551A8B70'
        }
      }
    };

    this.dragDropService.getOperatorSuggestionHighlightStream()
      .subscribe( value => this.getJointPaper().findViewByModel(value).highlight('rect',
        { highlighter: highlightOptions}
      ));

    this.dragDropService.getOperatorSuggestionUnhighlightStream()
      .subscribe(value => this.getJointPaper().findViewByModel(value).unhighlight('rect',
        { highlighter: highlightOptions}
      ));
  }


  /**
   * Modifies the JointJS paper origin coordinates
   *  by shifting it to the left top (minus the x and y offset of the wrapper element)
   * So that elements in JointJS paper have the same coordinates as the actual document.
   *  and we don't have to convert between JointJS coordinates and actual coordinates.
   *
   * panOffset is added to this translation to consider the situation that the paper
   *  has been panned by the user previously.
   *
   * Note: attribute `origin` and function `setOrigin` are deprecated and won't work
   *  function `translate` does the same thing
   */
  private setJointPaperOriginOffset(): void {
    const elementOffset = this.getWrapperElementOffset();
    this.getJointPaper().translate(-elementOffset.x + this.panOffset.x, -elementOffset.y + this.panOffset.y);
  }

  /**
   * Sets the size of the JointJS paper to be the exact size of its wrapper element.
   */
  private setJointPaperDimensions(): void {
    const elementSize = this.getWrapperElementSize();
    this.getJointPaper().setDimensions(elementSize.width, elementSize.height);
  }


  /**
   * Handles the event where the Delete button is clicked for an Operator,
   *  and call workflowAction to delete the corresponding operator.
   *
   * JointJS doesn't have delete button built-in with an operator element,
   *  the delete button is Texera's own customized element.
   * Therefore JointJS doesn't come with default handler for delete an operator,
   *  we need to handle the callback event `element:delete`.
   * The name of this callback event is registered in `JointUIService.getCustomOperatorStyleAttrs`
   */
  private handleViewDeleteOperator(): void {
    // bind the delete button event to call the delete operator function in joint model action
    Observable
      .fromEvent<JointPaperEvent>(this.getJointPaper(), 'element:delete')
      .map(value => value[0])
      .subscribe(
        elementView => {
          this.workflowActionService.deleteOperator(elementView.model.id.toString());
        }
      );
  }


  /**
   * Handles the event where the Delete button is clicked for a Link,
   *  and call workflowAction to delete the corresponding link.
   *
   * We handle link deletion on our own by defining a custom markup.
   * Therefore JointJS doesn't come with default handler for delete an operator,
   *  we need to handle the callback event `tool:remove`.
   */
  private handleViewDeleteLink(): void {
    Observable
      .fromEvent<JointPaperEvent>(this.getJointPaper(), 'tool:remove')
      .map(value => value[0])
      .subscribe(elementView => {
        this.workflowActionService.deleteLinkWithID(elementView.model.id.toString());
      }
    );
  }

  /**
   * if the operator is valid , the border of the box will be default
   */
  private handleOperatorValidation(): void {

    this.validationWorkflowService.getOperatorValidationStream()
      .subscribe(value =>
        this.jointUIService.changeOperatorColor(this.getJointPaper(), value.operatorID, value.status));
  }
  /**
   * Gets the width and height of the parent wrapper element
   */
  private getWrapperElementSize(): { width: number, height: number } {
    const width = $('#' + this.WORKFLOW_EDITOR_JOINTJS_WRAPPER_ID).width();
    const height = $('#' + this.WORKFLOW_EDITOR_JOINTJS_WRAPPER_ID).height();

    if (width === undefined || height === undefined) {
      throw new Error('fail to get Workflow Editor wrapper element size');
    }

    return { width, height };
  }

  /**
   * Gets the document offset coordinates of the wrapper element's top-left corner.
   */
  private getWrapperElementOffset(): { x: number, y: number } {
    const offset = $('#' + this.WORKFLOW_EDITOR_JOINTJS_WRAPPER_ID).offset();
    if (offset === undefined) {
      throw new Error('fail to get Workflow Editor wrapper element offset');
    }
    return { x: offset.left, y: offset.top };
  }


  /**
   * Gets our customize options for the JointJS Paper object, which is the JointJS view object responsible for
   *  rendering the workflow cells and handle UI events.
   * JointJS documentation about paper: https://resources.jointjs.com/docs/jointjs/v2.0/joint.html#dia.Paper
   */
  private getJointPaperOptions(): joint.dia.Paper.Options {

    const jointPaperOptions: joint.dia.Paper.Options = {
      // enable jointjs feature that automatically snaps a link to the closest port with a radius of 30px
      snapLinks: { radius: 40 },
      // disable jointjs default action that can make a link not connect to an operator
      linkPinning: false,
      // provide a validation to determine if two ports could be connected (only output connect to input is allowed)
      validateConnection: this.validateOperatorConnection,
      // provide a validation to determine if the port where link starts from is an out port
      validateMagnet: this.validateOperatorMagnet,
      // marks all the available magnets or elements when a link is dragged
      markAvailable: true,
      // disable jointjs default action of adding vertexes to the link
      interactive: { vertexAdd: false },
      // set a default link element used by jointjs when user creates a link on UI
      defaultLink: JointUIService.getDefaultLinkCell(),
      // disable jointjs default action that stops propagate click events on jointjs paper
      preventDefaultBlankAction: false,
      // disable jointjs default action that prevents normal right click menu showing up on jointjs paper
      preventContextMenu: false,
      // draw dots in the background of the paper
      drawGrid: {name: 'fixedDot', args: {color: 'black', scaleFactor: 8, thickness: 1.2 } },
      // set grid size
      gridSize: 2,
    };

    return jointPaperOptions;
  }

  /**
  * This function is provided to JointJS to disable some invalid connections on the UI.
  * If the connection is invalid, users are not able to connect the links on the UI.
  *
  * https://resources.jointjs.com/docs/jointjs/v2.0/joint.html#dia.Paper.prototype.options.validateConnection
  *
  * @param sourceView
  * @param sourceMagnet
  * @param targetView
  * @param targetMagnet
  */
  private validateOperatorConnection(sourceView: joint.dia.CellView, sourceMagnet: SVGElement,
    targetView: joint.dia.CellView, targetMagnet: SVGElement): boolean {
    // user cannot draw connection starting from the input port (left side)
    if (sourceMagnet && sourceMagnet.getAttribute('port-group') === 'in') { return false; }

    // user cannot connect to the output port (right side)
    if (targetMagnet && targetMagnet.getAttribute('port-group') === 'out') { return false; }

    // if port is already connected, do not allow another connection, each port should only contain at most 1 link
    const checkConnectedLinksToTarget = this.workflowActionService.getTexeraGraph().getAllLinks().filter(
      link => link.target.operatorID === targetView.model.id && targetMagnet.getAttribute('port') === link.target.portID
    );

    if (checkConnectedLinksToTarget.length > 0) { return false; }

    // cannot connect to itself
    return sourceView.id !== targetView.id;
  }


  /**
  * This function is provided to JointJS to disallow links starting from an in port.
  *
  * https://resources.jointjs.com/docs/jointjs/v2.0/joint.html#dia.Paper.prototype.options.validateMagnet
  *
  * @param cellView
  * @param magnet
  */
  private validateOperatorMagnet(cellView: joint.dia.CellView, magnet: SVGElement): boolean {
    if (magnet && magnet.getAttribute('port-group') === 'out') {
      return true;
    }
    return false;
  }
}




<|MERGE_RESOLUTION|>--- conflicted
+++ resolved
@@ -85,13 +85,8 @@
     this.handleWindowResize();
     this.handleViewDeleteOperator();
     this.handleCellHighlight();
-<<<<<<< HEAD
     this.handleViewDeleteLink();
-
-    this.handleWindowDrag();
-=======
     this.handlePaperPan();
->>>>>>> b39d1d7e
     this.handlePaperMouseZoom();
     this.handleOperatorSuggestionHighlightEvent();
     this.dragDropService.registerWorkflowEditorDrop(this.WORKFLOW_EDITOR_JOINTJS_ID);
