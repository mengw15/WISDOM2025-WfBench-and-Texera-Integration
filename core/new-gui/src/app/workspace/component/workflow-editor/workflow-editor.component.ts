import { DragDropService } from './../../service/drag-drop/drag-drop.service';
import { JointUIService } from './../../service/joint-ui/joint-ui.service';
import { WorkflowActionService } from './../../service/workflow-graph/model/workflow-action.service';
import { Component, AfterViewInit } from '@angular/core';
import { Observable } from 'rxjs/Observable';
import '../../../common/rxjs-operators';
import * as joint from 'jointjs';
import { forEach } from 'lodash-es';
import { element } from '@angular/core/src/render3/instructions';

import { MiniMapService } from './../../service/workflow-graph/model/mini-map.service';
import { ResultPanelToggleService } from '../../service/result-panel-toggle/result-panel-toggle.service';


// argument type of callback event on a JointJS Paper
// which is a 4-element tuple:
// 1. the JointJS View (CellView) of the event
// 2. the corresponding original JQuery Event
// 3. x coordinate, 4. y coordinate
type JointPaperEvent = [joint.dia.CellView, JQuery.Event, number, number];

/**
 * WorkflowEditorComponent is the componenet for the main workflow editor part of the UI.
 *
 * This componenet is binded with the JointJS paper. JointJS handles the operations of the main workflow.
 * The JointJS UI events are wrapped into observables and exposed to other components / services.
 *
 * See JointJS documentation for the list of events that can be captured on the JointJS paper view.
 * https://resources.jointjs.com/docs/jointjs/v2.0/joint.html#dia.Paper.events
 *
 * @author Zuozhi Wang
 * @author Henry Chen
 *
*/
@Component({
  selector: 'texera-workflow-editor',
  templateUrl: './workflow-editor.component.html',
  styleUrls: ['./workflow-editor.component.scss']
})
export class WorkflowEditorComponent implements AfterViewInit {

  // the DOM element ID of the main editor. It can be used by jQuery and jointJS to find the DOM element
  // in the HTML template, the div element ID is set using this variable
  public readonly WORKFLOW_EDITOR_JOINTJS_WRAPPER_ID = 'texera-workflow-editor-jointjs-wrapper-id';
  public readonly WORKFLOW_EDITOR_JOINTJS_ID = 'texera-workflow-editor-jointjs-body-id';

  private paper: joint.dia.Paper | undefined;

  constructor(
    private workflowActionService: WorkflowActionService,
    private dragDropService: DragDropService,
    private miniMapService: MiniMapService,
    private resultPanelToggleService: ResultPanelToggleService
  ) {
  }

  public getJointPaper(): joint.dia.Paper {
    if (this.paper === undefined) {
      throw new Error('JointJS paper is undefined');
    }

    return this.paper;
  }

  ngAfterViewInit() {

    this.initializeJointPaper();
    this.handleWindowResize();
    this.handleViewDeleteOperator();
    this.handleCellHighlight();

    this.dragDropService.registerWorkflowEditorDrop(this.WORKFLOW_EDITOR_JOINTJS_ID);

  }

  private initializeJointPaper(): void {
    // get the custom paper options
    let jointPaperOptions = WorkflowEditorComponent.getJointPaperOptions();
    // attach the JointJS graph (model) to the paper (view)
    jointPaperOptions = this.workflowActionService.attachJointPaper(jointPaperOptions);
    // attach the DOM element to the paper
    jointPaperOptions.el = $(`#${this.WORKFLOW_EDITOR_JOINTJS_ID}`);
    // create the JointJS paper
    this.paper = new joint.dia.Paper(jointPaperOptions);
    // initialize mini-map paper
    this.miniMapService.initializeMapPaper(this.paper);

    this.setJointPaperOriginOffset();
    this.setJointPaperDimensions();
  }

  private handleWindowResize(): void {
<<<<<<< HEAD
    // when the window is resized (limit to at most one event every 1000ms)
    Observable.merge(
      Observable.fromEvent(window, 'resize').auditTime(1000),
      this.resultPanelToggleService.getToggleChangeStream().debounceTime(50)
      ).subscribe(
=======
    // when the window is resized (limit to at most one event every 30ms)
    Observable.fromEvent(window, 'resize').auditTime(30).subscribe(
>>>>>>> 1d5e9d38
      () => {
        console.log('resize');
        // reset the origin cooredinates
        this.setJointPaperOriginOffset();
        // resize the JointJS paper dimensions
        this.setJointPaperDimensions();
      }
    );

  }

  private handleCellHighlight(): void {
    this.handleHighlightMouseInput();
    this.handleOperatorHightlightEvent();
  }


  /**
   * Handles user mouse down events to trigger logically highlight and unhighlight an operator
   */
  private handleHighlightMouseInput(): void {
    // on user mouse clicks a operator cell, highlight that operator
    Observable.fromEvent<JointPaperEvent>(this.getJointPaper(), 'cell:pointerdown')
      .map(value => value[0])
      .filter(cellView => cellView.model.isElement())
      .subscribe(cellView => this.workflowActionService.getJointGraphWrapper().highlightOperator(cellView.model.id.toString()));

    /**
     * One possible way to unhighlight an operator when user clicks on the blank area,
     *  and bind `blank:pointerdown` event to unhighlight the operator.
     * However, in real life, randomly clicking the blank area happens a lot,
     *  and users are forced to click the operator again to highlight it,
     *  which would make the UI not user-friendly
     */
  }

  private handleOperatorHightlightEvent(): void {
    // handle logical operator highlight / unhighlight events to let JointJS
    //  use our own custom highlighter
    const highlightOptions = {
      name: 'stroke',
      options: {
        attrs: {
          'stroke-width': 1,
          stroke: '#afafaf'
        }
      }
    };

    this.workflowActionService.getJointGraphWrapper().getJointCellHighlightStream()
      .subscribe(value => this.getJointPaper().findViewByModel(value.operatorID).highlight(
        'rect', { highlighter: highlightOptions }
      ));

    this.workflowActionService.getJointGraphWrapper().getJointCellUnhighlightStream()
      .subscribe(value => this.getJointPaper().findViewByModel(value.operatorID).unhighlight(
        'rect', { highlighter: highlightOptions }
      ));
  }

  /**
   * Modifies the JointJS paper origin coordinates
   *  by shifting it to the left top (minus the x and y offset of the wrapper element)
   * So that elements in JointJS paper have the same coordinates as the actual document.
   *  and we don't have to convert between JointJS coordinates and actual coordinates.
   *
   * Note: attribute `origin` and function `setOrigin` are deprecated and won't work
   *  function `translate` does the same thing
   */
  private setJointPaperOriginOffset(): void {
    const elementOffset = this.getWrapperElementOffset();
    this.getJointPaper().translate(-elementOffset.x, -elementOffset.y);
  }

  /**
   * Sets the size of the JointJS paper to be the exact size of its wrapper element.
   */
  private setJointPaperDimensions(): void {
    const elementSize = this.getWrapperElementSize();
    this.getJointPaper().setDimensions(elementSize.width, elementSize.height);
  }


  /**
   * Handles the event where the Delete button is clicked for an Operator,
   *  and call workflowAction to delete the corresponding operator.
   *
   * JointJS doesn't have delete button built-in with an operator element,
   *  the delete button is Texera's own customized element.
   * Therefore JointJS doesn't come with default handler for delete an operator,
   *  we need to handle the callback event `element:delete`.
   * The name of this callback event is registered in `JointUIService.getCustomOperatorStyleAttrs`
   */
  private handleViewDeleteOperator(): void {
    // bind the delete button event to call the delete operator function in joint model action
    Observable
      .fromEvent<JointPaperEvent>(this.getJointPaper(), 'element:delete')
      .map(value => value[0])
      .subscribe(
        elementView => {
          this.workflowActionService.deleteOperator(elementView.model.id.toString());
        }
      );
  }

  /**
   * Gets the width and height of the parent wrapper element
   */
  private getWrapperElementSize(): { width: number, height: number } {
    const width = $('#' + this.WORKFLOW_EDITOR_JOINTJS_WRAPPER_ID).width();
    const height = $('#' + this.WORKFLOW_EDITOR_JOINTJS_WRAPPER_ID).height();

    if (width === undefined || height === undefined) {
      throw new Error('fail to get Workflow Editor wrapper element size');
    }

    return { width, height };
  }

  /**
   * Gets the document offset coordinates of the wrapper element's top-left corner.
   */
  private getWrapperElementOffset(): { x: number, y: number } {
    const offset = $('#' + this.WORKFLOW_EDITOR_JOINTJS_WRAPPER_ID).offset();
    if (offset === undefined) {
      throw new Error('fail to get Workflow Editor wrapper element offset');
    }
    return { x: offset.left, y: offset.top };
  }


  /**
   * Gets our customize options for the JointJS Paper object, which is the JointJS view object responsible for
   *  rendering the workflow cells and handle UI events.
   * JointJS documentation about paper: https://resources.jointjs.com/docs/jointjs/v2.0/joint.html#dia.Paper
   */
  private static getJointPaperOptions(): joint.dia.Paper.Options {

    const jointPaperOptions: joint.dia.Paper.Options = {

      // set grid size to 1px (smallest grid)
      gridSize: 1,
      // enable jointjs feature that automatically snaps a link to the closest port with a radius of 30px
      snapLinks: { radius: 30 },
      // disable jointjs default action that can make a link not connect to an operator
      linkPinning: false,
      // provide a validation to determine if two ports could be connected (only output connect to input is allowed)
      validateConnection: validateOperatorConnection,
      // provide a validation to determine if the port where link starts from is an out port
      validateMagnet: validateOperatorMagnet,
      // disable jointjs default action of adding vertexes to the link
      interactive: { vertexAdd: false },
      // set a default link element used by jointjs when user creates a link on UI
      defaultLink: JointUIService.getDefaultLinkCell(),
      // disable jointjs default action that stops propagate click events on jointjs paper
      preventDefaultBlankAction: false,
      // disable jointjs default action that prevents normal right click menu showing up on jointjs paper
      preventContextMenu: false,
    };

    return jointPaperOptions;
  }
}

/**
* This function is provided to JointJS to disable some invalid connections on the UI.
* If the connection is invalid, users are not able to connect the links on the UI.
*
* https://resources.jointjs.com/docs/jointjs/v2.0/joint.html#dia.Paper.prototype.options.validateConnection
*
* @param sourceView
* @param sourceMagnet
* @param targetView
* @param targetMagnet
*/
function validateOperatorConnection(sourceView: joint.dia.CellView, sourceMagnet: SVGElement,
  targetView: joint.dia.CellView, targetMagnet: SVGElement): boolean {
  // user cannot draw connection starting from the input port (left side)
  if (sourceMagnet && sourceMagnet.getAttribute('port-group') === 'in') { return false; }

  // user cannot connect to the output port (right side)
  if (targetMagnet && targetMagnet.getAttribute('port-group') === 'out') { return false; }

  return sourceView.id !== targetView.id;
}

/**
* This function is provided to JointJS to disallow links starting from an in port.
*
* https://resources.jointjs.com/docs/jointjs/v2.0/joint.html#dia.Paper.prototype.options.validateMagnet
*
* @param cellView
* @param magnet
*/
function validateOperatorMagnet(cellView: joint.dia.CellView, magnet: SVGElement): boolean {
  if (magnet && magnet.getAttribute('port-group') === 'out') {
    return true;
  }
  return false;
}


<|MERGE_RESOLUTION|>--- conflicted
+++ resolved
@@ -89,19 +89,22 @@
     this.setJointPaperDimensions();
   }
 
+  /**
+   * This is the handler for window resize event
+   * When the window is resized, trigger an event to set papaer offset and dimension
+   *  and limit the event to at most one every 30ms.
+   *
+   * When user open the result panel and resize, the paper will resize to the size relative
+   *  to the result panel, therefore we also need to listen to the event from opening
+   *  and closing of the result panel.
+   */
   private handleWindowResize(): void {
-<<<<<<< HEAD
-    // when the window is resized (limit to at most one event every 1000ms)
+    // when the window is resized (limit to at most one event every 30ms).
     Observable.merge(
-      Observable.fromEvent(window, 'resize').auditTime(1000),
-      this.resultPanelToggleService.getToggleChangeStream().debounceTime(50)
+      Observable.fromEvent(window, 'resize').auditTime(30),
+      this.resultPanelToggleService.getToggleChangeStream().auditTime(30)
       ).subscribe(
-=======
-    // when the window is resized (limit to at most one event every 30ms)
-    Observable.fromEvent(window, 'resize').auditTime(30).subscribe(
->>>>>>> 1d5e9d38
       () => {
-        console.log('resize');
         // reset the origin cooredinates
         this.setJointPaperOriginOffset();
         // resize the JointJS paper dimensions
