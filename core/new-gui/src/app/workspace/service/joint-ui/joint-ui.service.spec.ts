import { Point } from './../../types/common.interface';
import { OperatorPredicate } from './../../types/workflow-graph';
import { getMockResultPredicate, getMockPoint } from './../workflow-graph/model/mock-workflow-data';
import { TestBed, inject } from '@angular/core/testing';
import * as joint from 'jointjs';

import { JointUIService, deleteButtonPath, sourceOperatorHandle, targetOperatorHandle } from './joint-ui.service';
import { OperatorMetadataService } from '../operator-metadata/operator-metadata.service';
import { StubOperatorMetadataService } from '../operator-metadata/stub-operator-metadata.service';
import { getMockScanPredicate, getMockSentimentPredicate } from '../workflow-graph/model/mock-workflow-data';

describe('JointUIService', () => {
  let service: JointUIService;

  beforeEach(() => {
    TestBed.configureTestingModule({
      providers: [
        JointUIService,
        { provide: OperatorMetadataService, useClass: StubOperatorMetadataService },
      ],
    });
    service = TestBed.get(JointUIService);
  });

  it('should be created', inject([JointUIService], (injectedService: JointUIService) => {
    expect(injectedService).toBeTruthy();
  }));

  /**
   * Check if the getJointOperatorElement() can successfully creates a JointJS Element
   */
<<<<<<< HEAD
  it('should create an JointJS Element successfully when the function is called', () => {
    const result = service.getJointjsOperatorElement(
      getMockScanPredicate(), getMockPoint());
=======
  it('should create an JointJS Element successfully', () => {
    const result = service.getJointOperatorElement('ScanSource', 'operator1', 100, 100);
>>>>>>> ed4df6ec
    expect(result).toBeTruthy();
  });

  /**
   * Check if the error in getJointOperatorElement() is correctly thrown
   */
  it('should throw an error with an non existing operator', () => {
<<<<<<< HEAD
    expect(() => {
      service.getJointjsOperatorElement(
        {
          operatorID: 'nonexistOperator',
          operatorType: 'nonexistOperatorType',
          operatorProperties: {},
          inputPorts: [],
          outputPorts: []
        },
        getMockPoint()
      );
    }).toThrowError(new RegExp(`doesn't exist`));
=======
    const nonExistingOperator = 'NotExistOperator';
    expect(
      function () {
        service.getJointOperatorElement(nonExistingOperator, 'operatorNaN', 100, 100);
      }
    )
      .toThrowError(new RegExp(`doesn't exist`));
>>>>>>> ed4df6ec
  });


  /**
   * Check if the number of inPorts and outPorts created by getJointOperatorElement()
   * matches the port number specified by the operator metadata
   */
  it('should create correct number of inPorts and outPorts based on operator metadata', () => {
<<<<<<< HEAD
    const element1 = service.getJointjsOperatorElement(getMockScanPredicate(), getMockPoint());
    const element2 = service.getJointjsOperatorElement(getMockSentimentPredicate(), getMockPoint());
    const element3 = service.getJointjsOperatorElement(getMockResultPredicate(), getMockPoint());
=======
    const element1 = service.getJointOperatorElement('ScanSource', 'operator1', 100, 100);
    const element2 = service.getJointOperatorElement('NlpSentiment', 'operator1', 100, 100);
    const element3 = service.getJointOperatorElement('ViewResults', 'operator1', 100, 100);
>>>>>>> ed4df6ec

    const inPortCount1 = element1.getPorts().filter(port => port.group === 'in').length;
    const outPortCount1 = element1.getPorts().filter(port => port.group === 'out').length;
    const inPortCount2 = element2.getPorts().filter(port => port.group === 'in').length;
    const outPortCount2 = element2.getPorts().filter(port => port.group === 'out').length;
    const inPortCount3 = element3.getPorts().filter(port => port.group === 'in').length;
    const outPortCount3 = element3.getPorts().filter(port => port.group === 'out').length;

    expect(inPortCount1).toEqual(0);
    expect(outPortCount1).toEqual(1);
    expect(inPortCount2).toEqual(1);
    expect(outPortCount2).toEqual(1);
    expect(inPortCount3).toEqual(1);
    expect(outPortCount3).toEqual(0);

  });

  /**
   * Check if the custom attributes / svgs are correctly used by the JointJS graph
   */
  it('should apply the custom SVG styling to the JointJS element', () => {

    const graph = new joint.dia.Graph();

    graph.addCell(
<<<<<<< HEAD
      service.getJointjsOperatorElement(
        getMockScanPredicate(),
        getMockPoint()
=======
      service.getJointOperatorElement(
        'ScanSource',
        'operator1',
        100, 100
>>>>>>> ed4df6ec
      )
    );

    graph.addCell(
<<<<<<< HEAD
      service.getJointjsOperatorElement(
        getMockResultPredicate(),
        { x: 500, y: 100 }
      )
    );

    const link = JointUIService.getJointjsLinkElement({
      linkID: 'link-1',
      source: { operatorID: 'operator1', portID: 'out0' },
      target: { operatorID: 'operator2', portID: 'in0' }
    });
=======
      service.getJointOperatorElement(
        'ViewResults',
        'operator2',
        500, 100
      )
    );

    const link = JointUIService.getJointLinkCell(
      { operatorID: 'operator1', portID: 'out0' },
      { operatorID: 'operator2', portID: 'in0' }
    );
>>>>>>> ed4df6ec

    graph.addCell(link);

    const graph_operator1 = graph.getCell(getMockScanPredicate().operatorID);
    const graph_operator2 = graph.getCell(getMockResultPredicate().operatorID);
    const graph_link = graph.getLinks()[0];

    // testing getCustomOperatorStyleAttrs()
    expect(graph_operator1.attr('rect')).toEqual(
      { fill: '#FFFFFF', 'follow-scale': true, stroke: '#CFCFCF', 'stroke-width': '2' }
    );
    expect(graph_operator2.attr('rect')).toEqual(
      { fill: '#FFFFFF', 'follow-scale': true, stroke: '#CFCFCF', 'stroke-width': '2' }
    );
    expect(graph_operator1.attr('.delete-button')).toEqual(
      {
        x: 135, y: -20, cursor: 'pointer',
        fill: '#D8656A', event: 'element:delete'
      }
    );
    expect(graph_operator2.attr('.delete-button')).toEqual(
      {
        x: 135, y: -20, cursor: 'pointer',
        fill: '#D8656A', event: 'element:delete'
      }
    );

    // testing getDefaultLinkElement()
    expect(graph_link.attr('.marker-source/d')).toEqual(sourceOperatorHandle);
    expect(graph_link.attr('.marker-target/d')).toEqual(targetOperatorHandle);
    expect(graph_link.attr('.tool-remove path/d')).toEqual(deleteButtonPath);
  });
});<|MERGE_RESOLUTION|>--- conflicted
+++ resolved
@@ -29,14 +29,9 @@
   /**
    * Check if the getJointOperatorElement() can successfully creates a JointJS Element
    */
-<<<<<<< HEAD
   it('should create an JointJS Element successfully when the function is called', () => {
-    const result = service.getJointjsOperatorElement(
+    const result = service.getJointOperatorElement(
       getMockScanPredicate(), getMockPoint());
-=======
-  it('should create an JointJS Element successfully', () => {
-    const result = service.getJointOperatorElement('ScanSource', 'operator1', 100, 100);
->>>>>>> ed4df6ec
     expect(result).toBeTruthy();
   });
 
@@ -44,9 +39,8 @@
    * Check if the error in getJointOperatorElement() is correctly thrown
    */
   it('should throw an error with an non existing operator', () => {
-<<<<<<< HEAD
     expect(() => {
-      service.getJointjsOperatorElement(
+      service.getJointOperatorElement(
         {
           operatorID: 'nonexistOperator',
           operatorType: 'nonexistOperatorType',
@@ -57,15 +51,6 @@
         getMockPoint()
       );
     }).toThrowError(new RegExp(`doesn't exist`));
-=======
-    const nonExistingOperator = 'NotExistOperator';
-    expect(
-      function () {
-        service.getJointOperatorElement(nonExistingOperator, 'operatorNaN', 100, 100);
-      }
-    )
-      .toThrowError(new RegExp(`doesn't exist`));
->>>>>>> ed4df6ec
   });
 
 
@@ -74,15 +59,9 @@
    * matches the port number specified by the operator metadata
    */
   it('should create correct number of inPorts and outPorts based on operator metadata', () => {
-<<<<<<< HEAD
-    const element1 = service.getJointjsOperatorElement(getMockScanPredicate(), getMockPoint());
-    const element2 = service.getJointjsOperatorElement(getMockSentimentPredicate(), getMockPoint());
-    const element3 = service.getJointjsOperatorElement(getMockResultPredicate(), getMockPoint());
-=======
-    const element1 = service.getJointOperatorElement('ScanSource', 'operator1', 100, 100);
-    const element2 = service.getJointOperatorElement('NlpSentiment', 'operator1', 100, 100);
-    const element3 = service.getJointOperatorElement('ViewResults', 'operator1', 100, 100);
->>>>>>> ed4df6ec
+    const element1 = service.getJointOperatorElement(getMockScanPredicate(), getMockPoint());
+    const element2 = service.getJointOperatorElement(getMockSentimentPredicate(), getMockPoint());
+    const element3 = service.getJointOperatorElement(getMockResultPredicate(), getMockPoint());
 
     const inPortCount1 = element1.getPorts().filter(port => port.group === 'in').length;
     const outPortCount1 = element1.getPorts().filter(port => port.group === 'out').length;
@@ -108,45 +87,24 @@
     const graph = new joint.dia.Graph();
 
     graph.addCell(
-<<<<<<< HEAD
-      service.getJointjsOperatorElement(
+      service.getJointOperatorElement(
         getMockScanPredicate(),
         getMockPoint()
-=======
-      service.getJointOperatorElement(
-        'ScanSource',
-        'operator1',
-        100, 100
->>>>>>> ed4df6ec
       )
     );
 
     graph.addCell(
-<<<<<<< HEAD
-      service.getJointjsOperatorElement(
+      service.getJointOperatorElement(
         getMockResultPredicate(),
         { x: 500, y: 100 }
       )
     );
 
-    const link = JointUIService.getJointjsLinkElement({
+    const link = JointUIService.getJointLinkCell({
       linkID: 'link-1',
       source: { operatorID: 'operator1', portID: 'out0' },
       target: { operatorID: 'operator2', portID: 'in0' }
     });
-=======
-      service.getJointOperatorElement(
-        'ViewResults',
-        'operator2',
-        500, 100
-      )
-    );
-
-    const link = JointUIService.getJointLinkCell(
-      { operatorID: 'operator1', portID: 'out0' },
-      { operatorID: 'operator2', portID: 'in0' }
-    );
->>>>>>> ed4df6ec
 
     graph.addCell(link);
 
