--- conflicted
+++ resolved
@@ -120,33 +120,14 @@
   constructor(private jointGraph: joint.dia.Graph) {
     // handle if the current highlighted operator is deleted, it should be unhighlighted
     this.handleOperatorDeleteUnhighlight();
-<<<<<<< HEAD
+    this.jointCellAddStream.filter(cell => cell.isElement()).subscribe(element => {
+      const initPosition = (element as joint.dia.Element).position();
+      this.operatorPositions.set(element.id.toString(), { x: initPosition.x, y: initPosition.y });
+    });
+
     // handle if the current highlighted operator's position is changed,
     // other highlighted operators should move with it.
     this.handleOperatorPositionChange();
-  }
-
-  /**
-   * Returns an Observable stream capturing the operator position change event in JointJS graph.
-   *
-   * - operatorID: the moved operator's ID
-   * - newPosition: where the operator is moved to
-   * - manually: whether the position change is manually initiated (i.e. by calling set position function),
-   *             or triggered by the user (i.e. by user dragging the operator on the JointJS graph)
-   */
-  public getOperatorPositionChangeEvent(): Observable<{operatorID: string, newPosition: Point, manually: boolean}> {
-    return  Observable.fromEvent<JointPositionChangeEvent>(this.jointGraph, 'change:position').map(e => {
-      return {
-        operatorID: e[0].id.toString(),
-        newPosition:  e[1],
-        manually: e[2].manually
-      };
-=======
-    this.jointCellAddStream.filter(cell => cell.isElement()).subscribe(element => {
-      const initPosition = (element as joint.dia.Element).position();
-      this.operatorPositions.set(element.id.toString(), { x: initPosition.x, y: initPosition.y });
->>>>>>> 354568e7
-    });
   }
 
 
@@ -451,7 +432,7 @@
    */
   private handleOperatorPositionChange(): void {
     this.getOperatorPositionChangeEvent()
-      .filter(movedOperator => !movedOperator.manually)
+      // .filter(movedOperator => !movedOperator.manually)
       .filter(movedOperator => movedOperator.operatorID in this.currentHighlightedOperators)
       .subscribe(movedOperator => {
         const oldPosition = this.currentHighlightedOperators[movedOperator.operatorID];
