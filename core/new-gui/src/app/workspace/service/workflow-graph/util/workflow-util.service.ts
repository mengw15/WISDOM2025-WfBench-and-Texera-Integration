import { OperatorPredicate } from './../../../types/workflow-common.interface';
import { OperatorMetadataService } from './../../operator-metadata/operator-metadata.service';
import { OperatorSchema } from './../../../types/operator-schema.interface';
import { Injectable } from '@angular/core';
import { v4 as uuid } from 'uuid';
<<<<<<< HEAD
import * as Ajv from 'ajv';
=======

import { Subject } from 'rxjs/Subject';
import { Observable } from 'rxjs/Observable';
>>>>>>> b39d1d7e

/**
 * WorkflowUtilService provide utilities related to dealing with operator data.
 */
@Injectable()
export class WorkflowUtilService {

  private operatorSchemaList: ReadonlyArray<OperatorSchema> = [];

<<<<<<< HEAD
  // used to fetch default values in json schema to initialize new operator
  private ajv = new Ajv({ useDefaults: true });

=======
  private operatorSchemaListCreatedSubject: Subject<boolean> = new Subject<boolean>();
>>>>>>> b39d1d7e

  constructor(private operatorMetadataService: OperatorMetadataService
  ) {
    this.operatorMetadataService.getOperatorMetadata().subscribe(
      value => {
        this.operatorSchemaList = value.operators;
        this.operatorSchemaListCreatedSubject.next(true);
      }
    );
  }

  public getOperatorSchemaListCreatedStream(): Observable<boolean> {
    return this.operatorSchemaListCreatedSubject.asObservable();
  }

  /**
   * Generates a new UUID for operator or link
   */
  public getRandomUUID(): string {
    return 'operator-' + uuid();
  }

  /**
   * This method will use a unique ID and a operatorType to create and return a
   * new OperatorPredicate with default initial properties.
   *
   * @param operatorType type of an Operator
   * @returns a new OperatorPredicate of the operatorType
   */
  public getNewOperatorPredicate(operatorType: string): OperatorPredicate {
    const operatorID = this.getRandomUUID();
    const operatorProperties = {};

    const operatorSchema = this.operatorSchemaList.find(schema => schema.operatorType === operatorType);
    if (operatorSchema === undefined) {
      throw new Error(`operatorType ${operatorType} doesn't exist in operator metadata`);
    }

    // Remove the ID field for the schema to prevent warning messages from Ajv
    const {id: temp, ...schemaWithoutID} = operatorSchema.jsonSchema;

    // value inserted in the data will be the deep clone of the default in the schema
    const validate = this.ajv.compile(schemaWithoutID);
    validate(operatorProperties);

    const inputPorts: string[] = [];
    const outputPorts: string[] = [];

    // by default, the operator will not show advanced option in the properties to the user
    const showAdvanced = false;

    for (let i = 0; i < operatorSchema.additionalMetadata.numInputPorts; i++) {
      inputPorts.push('input-' + i.toString());
    }

    for (let i = 0; i < operatorSchema.additionalMetadata.numOutputPorts; i++) {
      outputPorts.push('output-' + i.toString());
    }

    return { operatorID, operatorType, operatorProperties, inputPorts, outputPorts, showAdvanced};

  }

  /**
   * Generates a new UUID for operator or link
   */
  public getLinkRandomUUID(): string {
    return 'link-' + uuid();
  }
}<|MERGE_RESOLUTION|>--- conflicted
+++ resolved
@@ -3,13 +3,10 @@
 import { OperatorSchema } from './../../../types/operator-schema.interface';
 import { Injectable } from '@angular/core';
 import { v4 as uuid } from 'uuid';
-<<<<<<< HEAD
 import * as Ajv from 'ajv';
-=======
 
 import { Subject } from 'rxjs/Subject';
 import { Observable } from 'rxjs/Observable';
->>>>>>> b39d1d7e
 
 /**
  * WorkflowUtilService provide utilities related to dealing with operator data.
@@ -19,13 +16,10 @@
 
   private operatorSchemaList: ReadonlyArray<OperatorSchema> = [];
 
-<<<<<<< HEAD
   // used to fetch default values in json schema to initialize new operator
   private ajv = new Ajv({ useDefaults: true });
 
-=======
   private operatorSchemaListCreatedSubject: Subject<boolean> = new Subject<boolean>();
->>>>>>> b39d1d7e
 
   constructor(private operatorMetadataService: OperatorMetadataService
   ) {
