{
  "name": "new-gui",
  "version": "0.0.0",
  "license": "MIT",
  "scripts": {
    "ng": "ng",
    "start": "ng serve",
    "build": "ng build --prod",
    "test": "ng test",
    "lint": "ng lint",
    "e2e": "ng e2e"
  },
  "private": true,
  "dependencies": {
    "@angular/animations": "^6.1.3",
    "@angular/cdk": "^6.4.6",
    "@angular/common": "^6.1.3",
    "@angular/compiler": "^6.1.3",
    "@angular/core": "^6.1.3",
    "@angular/flex-layout": "^6.0.0-beta.17",
    "@angular/forms": "^6.1.3",
    "@angular/http": "^6.1.3",
    "@angular/material": "^6.4.6",
    "@angular/platform-browser": "^6.1.3",
    "@angular/platform-browser-dynamic": "^6.1.3",
    "@angular/router": "^6.1.3",
    "@ng-bootstrap/ng-bootstrap": "^2.0.0",
    "@types/file-saver": "^2.0.0",
<<<<<<< HEAD
=======
    "ajv": "^6.7.0",
>>>>>>> a9cc611f
    "angular6-json-schema-form": "^1.0.3",
    "backbone": "^1.3.3",
    "bootstrap": "^4.0.0",
    "clonedeep": "^2.0.0",
    "core-js": "^2.4.1",
    "deep-map": "^2.0.0",
    "es6-weak-map": "^2.0.2",
    "font-awesome": "^4.7.0",
    "hammerjs": "^2.0.8",
    "jointjs": "^2.1.4",
    "jquery": "^3.1.1",
    "jquery-ui-dist": "^1.12.1",
    "lodash": "^3.10.1",
    "lodash-es": "^4.17.10",
    "ng2-file-upload": "^1.3.0",
    "ngx-bootstrap": "^3.0.1",
    "ngx-json-viewer": "^2.4.0",
    "ngx-logger": "^3.3.12",
    "ngx-popper": "^2.7.1",
    "ngx-tour-core": "^3.0.0",
    "ngx-tour-ng-bootstrap": "^3.0.0",
    "popper.js": "^1.14.1",
    "rxjs": "^6.2.2",
    "rxjs-compat": "^6.0.0-rc.0",
    "zone.js": "^0.8.26"
  },
  "devDependencies": {
    "@angular-devkit/build-angular": "^0.13.8",
    "@angular/cli": "^6.1.4",
    "@angular/compiler-cli": "^6.1.3",
    "@angular/language-service": "^6.1.3",
    "@types/backbone": "^1.3.42",
    "@types/jasmine": "~2.8.3",
    "@types/jasminewd2": "~2.0.2",
    "@types/jquery": "^3.3.1",
    "@types/json-schema": "^6.0.1",
    "@types/lodash": "^4.14.106",
    "@types/lodash-es": "^4.17.1",
    "@types/node": "~6.0.60",
    "@types/uuid": "^3.4.3",
    "codelyzer": "^4.0.1",
    "jasmine-core": "~2.8.0",
    "jasmine-spec-reporter": "~4.2.1",
    "karma": "^2.0.2",
    "karma-chrome-launcher": "~2.2.0",
    "karma-coverage-istanbul-reporter": "^1.2.1",
    "karma-jasmine": "~1.1.0",
    "karma-jasmine-html-reporter": "^0.2.2",
    "node-sass": "^4.12.0",
    "protractor": "^5.4.0",
    "rxjs-marbles": "^4.3.1",
    "ts-node": "~4.1.0",
    "tslint": "~5.9.1",
    "typescript": "~2.9.2"
  }
}<|MERGE_RESOLUTION|>--- conflicted
+++ resolved
@@ -26,10 +26,7 @@
     "@angular/router": "^6.1.3",
     "@ng-bootstrap/ng-bootstrap": "^2.0.0",
     "@types/file-saver": "^2.0.0",
-<<<<<<< HEAD
-=======
     "ajv": "^6.7.0",
->>>>>>> a9cc611f
     "angular6-json-schema-form": "^1.0.3",
     "backbone": "^1.3.3",
     "bootstrap": "^4.0.0",
