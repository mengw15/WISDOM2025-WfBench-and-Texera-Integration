--- conflicted
+++ resolved
@@ -53,21 +53,19 @@
         DataWriter medDataWriter = relationManager.getTableDataWriter(MEDLINE_TABLE);
         medDataWriter.open();
         for (ITuple tuple : keywordTestConstants.getSampleMedlineRecord()) {
-<<<<<<< HEAD
             medDataWriter.insertTuple(tuple);
         }
         medDataWriter.close();
-=======
-            relationManager.insertTuple(MEDLINE_TABLE, tuple);
-        }
         
-     // create the Chinese table and write tuples
+        // create the people table and write tuples in Chinese
         relationManager.createTable(CHINESE_TABLE, "../index/test_tables/" + CHINESE_TABLE, 
                 TestConstantsChinese.SCHEMA_PEOPLE, LuceneAnalyzerConstants.chineseAnalyzerString());
+        DataWriter chineseDataWriter = relationManager.getTableDataWriter(CHINESE_TABLE);
+        chineseDataWriter.open();
         for (ITuple tuple : TestConstantsChinese.getSamplePeopleTuples()) {
-            relationManager.insertTuple(CHINESE_TABLE, tuple);
-        } 
->>>>>>> c10bf9cf
+            chineseDataWriter.insertTuple(tuple);
+        }
+        chineseDataWriter.close();
     }
     
     public static void deleteTestTables() throws TextDBException {
