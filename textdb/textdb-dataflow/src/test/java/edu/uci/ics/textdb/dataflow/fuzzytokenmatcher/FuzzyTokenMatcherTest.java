--- conflicted
+++ resolved
@@ -63,25 +63,19 @@
     public void cleanUp() throws Exception {
         dataWriter.clearData();
     }
-
-<<<<<<< HEAD
+    
     public List<ITuple> getQueryResults(String query, double threshold, ArrayList<Attribute> attributeList)
             throws DataFlowException, ParseException {
-=======
+        return getQueryResults(query, threshold, attributeList, Integer.MAX_VALUE, 0);
+    }
+    
     public List<ITuple> getQueryResults(String query, double threshold, ArrayList<Attribute> attributeList,
-            boolean isSpanInformationAdded) throws DataFlowException, ParseException {
-        return getQueryResults(query, threshold, attributeList, isSpanInformationAdded, Integer.MAX_VALUE, 0);
-    }
-
+            int limit) throws DataFlowException, ParseException {
+        return getQueryResults(query, threshold, attributeList, limit, 0);
+    }
+    
     public List<ITuple> getQueryResults(String query, double threshold, ArrayList<Attribute> attributeList,
-            boolean isSpanInformationAdded, int limit) throws DataFlowException, ParseException {
-
-        return getQueryResults(query, threshold, attributeList, isSpanInformationAdded, limit, 0);
-    }
-
-    public List<ITuple> getQueryResults(String query, double threshold, ArrayList<Attribute> attributeList,
-            boolean isSpanInformationAdded, int limit, int offset) throws DataFlowException, ParseException {
->>>>>>> 3142598a
+            int limit, int offset) throws DataFlowException, ParseException {
 
         FuzzyTokenPredicate predicate = new FuzzyTokenPredicate(query, attributeList, analyzer, threshold);
         fuzzyTokenMatcher = new FuzzyTokenMatcher(predicate);
@@ -135,23 +129,19 @@
                 new Span(TestConstants.DESCRIPTION, 40, 45, "angry", "Angry", 8));
         IField[] fields3 = { new StringField("george lin lin"), new StringField("lin clooney"), new IntegerField(43),
                 new DoubleField(6.06), new DateField(new SimpleDateFormat("MM-dd-yyyy").parse("01-13-1973")),
-<<<<<<< HEAD
                 new TextField("Lin Clooney is Short and lin clooney is Angry"), new ListField<Span>(spanList3) };
+        
+        List<Span> spanList4 = Arrays.asList(
+                new Span(TestConstants.DESCRIPTION, 6, 11, "angry", "angry", 1));
+        IField[] fields4 = { new StringField("Mary brown"), new StringField("Lake Forest"), new IntegerField(42),
+                new DoubleField(5.99), new DateField(new SimpleDateFormat("MM-dd-yyyy").parse("01-13-1974")),
+                new TextField("Short angry"), new ListField<Span>(spanList4) };
 
         ITuple tuple1 = new DataTuple(spanSchema, fields1);
         ITuple tuple2 = new DataTuple(spanSchema, fields2);
         ITuple tuple3 = new DataTuple(spanSchema, fields3);
-=======
-                new TextField("Lin Clooney is Short and lin clooney is Angry") };
-        IField[] fields4 = { new StringField("Mary brown"), new StringField("Lake Forest"), new IntegerField(42),
-                new DoubleField(5.99), new DateField(new SimpleDateFormat("MM-dd-yyyy").parse("01-13-1974")),
-                new TextField("Short angry") };
-
-        ITuple tuple1 = new DataTuple(new Schema(schemaAttributes), fields1);
-        ITuple tuple2 = new DataTuple(new Schema(schemaAttributes), fields2);
-        ITuple tuple3 = new DataTuple(new Schema(schemaAttributes), fields3);
-        ITuple tuple4 = new DataTuple(new Schema(schemaAttributes), fields4);
->>>>>>> 3142598a
+        ITuple tuple4 = new DataTuple(spanSchema, fields4);
+        
         List<ITuple> expectedResultList = new ArrayList<>();
         expectedResultList.add(tuple1);
         expectedResultList.add(tuple2);
@@ -188,23 +178,19 @@
                 new Span(TestConstants.DESCRIPTION, 40, 45, "angry", "Angry", 8));
         IField[] fields3 = { new StringField("george lin lin"), new StringField("lin clooney"), new IntegerField(43),
                 new DoubleField(6.06), new DateField(new SimpleDateFormat("MM-dd-yyyy").parse("01-13-1973")),
-<<<<<<< HEAD
                 new TextField("Lin Clooney is Short and lin clooney is Angry"), new ListField<Span>(spanList3) };
+        
+        List<Span> spanList4 = Arrays.asList(
+                new Span(TestConstants.DESCRIPTION, 6, 11, "angry", "angry", 1));
+        IField[] fields4 = { new StringField("Mary brown"), new StringField("Lake Forest"), new IntegerField(42),
+                new DoubleField(5.99), new DateField(new SimpleDateFormat("MM-dd-yyyy").parse("01-13-1974")),
+                new TextField("Short angry"), new ListField<Span>(spanList4) };
 
         ITuple tuple1 = new DataTuple(spanSchema, fields1);
         ITuple tuple2 = new DataTuple(spanSchema, fields2);
         ITuple tuple3 = new DataTuple(spanSchema, fields3);
-=======
-                new TextField("Lin Clooney is Short and lin clooney is Angry") };
-        IField[] fields4 = { new StringField("Mary brown"), new StringField("Lake Forest"), new IntegerField(42),
-                new DoubleField(5.99), new DateField(new SimpleDateFormat("MM-dd-yyyy").parse("01-13-1974")),
-                new TextField("Short angry") };
-
-        ITuple tuple1 = new DataTuple(new Schema(schemaAttributes), fields1);
-        ITuple tuple2 = new DataTuple(new Schema(schemaAttributes), fields2);
-        ITuple tuple3 = new DataTuple(new Schema(schemaAttributes), fields3);
-        ITuple tuple4 = new DataTuple(new Schema(schemaAttributes), fields4);
->>>>>>> 3142598a
+        ITuple tuple4 = new DataTuple(spanSchema, fields4);
+
         List<ITuple> expectedResultList = new ArrayList<>();
         expectedResultList.add(tuple1);
         expectedResultList.add(tuple2);
@@ -252,34 +238,26 @@
                 new Span(TestConstants.DESCRIPTION, 40, 45, "angry", "Angry", 8));
         IField[] fields3 = { new StringField("george lin lin"), new StringField("lin clooney"), new IntegerField(43),
                 new DoubleField(6.06), new DateField(new SimpleDateFormat("MM-dd-yyyy").parse("01-13-1973")),
-<<<<<<< HEAD
                 new TextField("Lin Clooney is Short and lin clooney is Angry"), new ListField<Span>(spanList3) };
+        
+        List<Span> spanList4 = Arrays.asList(
+                new Span(TestConstants.DESCRIPTION, 6, 11, "angry", "angry", 1));
+        IField[] fields4 = { new StringField("Mary brown"), new StringField("Lake Forest"), new IntegerField(42),
+                new DoubleField(5.99), new DateField(new SimpleDateFormat("MM-dd-yyyy").parse("01-13-1974")),
+                new TextField("Short angry"), new ListField<Span>(spanList4) };
 
         ITuple tuple1 = new DataTuple(spanSchema, fields1);
         ITuple tuple2 = new DataTuple(spanSchema, fields2);
         ITuple tuple3 = new DataTuple(spanSchema, fields3);
-=======
-                new TextField("Lin Clooney is Short and lin clooney is Angry") };
-        IField[] fields4 = { new StringField("Mary brown"), new StringField("Lake Forest"), new IntegerField(42),
-                new DoubleField(5.99), new DateField(new SimpleDateFormat("MM-dd-yyyy").parse("01-13-1974")),
-                new TextField("Short angry") };
-
-        ITuple tuple1 = new DataTuple(new Schema(schemaAttributes), fields1);
-        ITuple tuple2 = new DataTuple(new Schema(schemaAttributes), fields2);
-        ITuple tuple3 = new DataTuple(new Schema(schemaAttributes), fields3);
-        ITuple tuple4 = new DataTuple(new Schema(schemaAttributes), fields4);
->>>>>>> 3142598a
+        ITuple tuple4 = new DataTuple(spanSchema, fields4);
+
         List<ITuple> expectedResultList = new ArrayList<>();
         expectedResultList.add(tuple1);
         expectedResultList.add(tuple2);
         expectedResultList.add(tuple3);
-<<<<<<< HEAD
-
-        List<ITuple> results = getQueryResults(query, threshold, attributeList);
-=======
         expectedResultList.add(tuple4);
-        List<ITuple> results = getQueryResults(query, threshold, attributeList, isSpanInformationAdded);
->>>>>>> 3142598a
+
+        List<ITuple> results = getQueryResults(query, threshold, attributeList);
         boolean contains = TestUtils.containsAllResults(expectedResultList, results);
         Assert.assertTrue(contains);
     }
@@ -310,155 +288,26 @@
         IField[] fields3 = { new StringField("george lin lin"), new StringField("lin clooney"), new IntegerField(43),
                 new DoubleField(6.06), new DateField(new SimpleDateFormat("MM-dd-yyyy").parse("01-13-1973")),
                 new TextField("Lin Clooney is Short and lin clooney is Angry"), new ListField<Span>(spanList3) };
-
-<<<<<<< HEAD
+        
+        List<Span> spanList4 = Arrays.asList(
+                new Span(TestConstants.DESCRIPTION, 6, 11, "angry", "angry", 1));
+        IField[] fields4 = { new StringField("Mary brown"), new StringField("Lake Forest"), new IntegerField(42),
+                new DoubleField(5.99), new DateField(new SimpleDateFormat("MM-dd-yyyy").parse("01-13-1974")),
+                new TextField("Short angry"), new ListField<Span>(spanList4) };
+
         ITuple tuple1 = new DataTuple(spanSchema, fields1);
         ITuple tuple2 = new DataTuple(spanSchema, fields2);
         ITuple tuple3 = new DataTuple(spanSchema, fields3);
-=======
-        list = new ArrayList<>();
-        span = new Span(TestConstants.DESCRIPTION, 6, 11, "angry", "angry", 1);
-        list.add(span);
-        IField[] fields4 = { new StringField("Mary brown"), new StringField("Lake Forest"), new IntegerField(42),
-                new DoubleField(5.99), new DateField(new SimpleDateFormat("MM-dd-yyyy").parse("01-13-1974")),
-                new TextField("Short angry"), new ListField<>(list) };
-
-        ITuple tuple1 = new DataTuple(new Schema(schemaAttributes), fields1);
-        ITuple tuple2 = new DataTuple(new Schema(schemaAttributes), fields2);
-        ITuple tuple3 = new DataTuple(new Schema(schemaAttributes), fields3);
-        ITuple tuple4 = new DataTuple(new Schema(schemaAttributes), fields4);
->>>>>>> 3142598a
+        ITuple tuple4 = new DataTuple(spanSchema, fields4);
+
         List<ITuple> expectedResultList = new ArrayList<>();
         expectedResultList.add(tuple1);
         expectedResultList.add(tuple2);
         expectedResultList.add(tuple3);
         expectedResultList.add(tuple4);
 
-<<<<<<< HEAD
-        List<ITuple> results = getQueryResults(query, threshold, attributeList);
-=======
-        List<ITuple> results = Utils
-                .removePayload(getQueryResults(query, threshold, attributeList, isSpanInformationAdded));
->>>>>>> 3142598a
+        List<ITuple> results = getQueryResults(query, threshold, attributeList);
         boolean contains = TestUtils.containsAllResults(expectedResultList, results);
         Assert.assertTrue(contains);
     }
-
-    @Test
-    public void TestFuzzyTokenMatcherWithLimit() throws Exception {
-        String query = "Twelve Angry Men";
-        double threshold = 0.5; // The ratio of tokens that need to be matched
-        boolean isSpanInformationAdded = true;
-        ArrayList<Attribute> attributeList = new ArrayList<>();
-        attributeList.add(TestConstants.DESCRIPTION_ATTR);
-
-        Attribute[] schemaAttributes = new Attribute[TestConstants.ATTRIBUTES_PEOPLE.length + 1];
-        for (int count = 0; count < schemaAttributes.length - 1; count++) {
-            schemaAttributes[count] = TestConstants.ATTRIBUTES_PEOPLE[count];
-        }
-        schemaAttributes[schemaAttributes.length - 1] = SchemaConstants.SPAN_LIST_ATTRIBUTE;
-
-        List<Span> list = new ArrayList<>();
-        Span span = new Span(TestConstants.DESCRIPTION, 5, 10, "angry", "Angry", 1);
-        list.add(span);
-        IField[] fields1 = { new StringField("bruce"), new StringField("john Lee"), new IntegerField(46),
-                new DoubleField(5.50), new DateField(new SimpleDateFormat("MM-dd-yyyy").parse("01-14-1970")),
-                new TextField("Tall Angry"), new ListField<>(list) };
-
-        list = new ArrayList<>();
-        span = new Span(TestConstants.DESCRIPTION, 6, 11, "angry", "Angry", 1);
-        list.add(span);
-        IField[] fields2 = { new StringField("brad lie angelina"), new StringField("pitt"), new IntegerField(44),
-                new DoubleField(6.10), new DateField(new SimpleDateFormat("MM-dd-yyyy").parse("01-12-1972")),
-                new TextField("White Angry"), new ListField<>(list) };
-
-        list = new ArrayList<>();
-        span = new Span(TestConstants.DESCRIPTION, 40, 45, "angry", "Angry", 8);
-        list.add(span);
-        IField[] fields3 = { new StringField("george lin lin"), new StringField("lin clooney"), new IntegerField(43),
-                new DoubleField(6.06), new DateField(new SimpleDateFormat("MM-dd-yyyy").parse("01-13-1973")),
-                new TextField("Lin Clooney is Short and lin clooney is Angry"), new ListField<>(list) };
-
-        list = new ArrayList<>();
-        span = new Span(TestConstants.DESCRIPTION, 6, 11, "angry", "angry", 1);
-        list.add(span);
-        IField[] fields4 = { new StringField("Mary brown"), new StringField("Lake Forest"), new IntegerField(42),
-                new DoubleField(5.99), new DateField(new SimpleDateFormat("MM-dd-yyyy").parse("01-13-1974")),
-                new TextField("Short angry"), new ListField<>(list) };
-
-        ITuple tuple1 = new DataTuple(new Schema(schemaAttributes), fields1);
-        ITuple tuple2 = new DataTuple(new Schema(schemaAttributes), fields2);
-        ITuple tuple3 = new DataTuple(new Schema(schemaAttributes), fields3);
-        ITuple tuple4 = new DataTuple(new Schema(schemaAttributes), fields4);
-        List<ITuple> expectedResultList = new ArrayList<>();
-        expectedResultList.add(tuple1);
-        expectedResultList.add(tuple2);
-        expectedResultList.add(tuple3);
-        expectedResultList.add(tuple4);
-
-        List<ITuple> results = Utils
-                .removePayload(getQueryResults(query, threshold, attributeList, isSpanInformationAdded, 2));
-        Assert.assertEquals(expectedResultList.size(), 4);
-        Assert.assertEquals(results.size(), 2);
-        Assert.assertTrue(expectedResultList.containsAll(results));
-    }
-
-    @Test
-    public void TestFuzzyTokenMatcherWithLimitOffset() throws Exception {
-        String query = "Twelve Angry Men";
-        double threshold = 0.5; // The ratio of tokens that need to be matched
-        boolean isSpanInformationAdded = true;
-        ArrayList<Attribute> attributeList = new ArrayList<>();
-        attributeList.add(TestConstants.DESCRIPTION_ATTR);
-
-        Attribute[] schemaAttributes = new Attribute[TestConstants.ATTRIBUTES_PEOPLE.length + 1];
-        for (int count = 0; count < schemaAttributes.length - 1; count++) {
-            schemaAttributes[count] = TestConstants.ATTRIBUTES_PEOPLE[count];
-        }
-        schemaAttributes[schemaAttributes.length - 1] = SchemaConstants.SPAN_LIST_ATTRIBUTE;
-
-        List<Span> list = new ArrayList<>();
-        Span span = new Span(TestConstants.DESCRIPTION, 5, 10, "angry", "Angry", 1);
-        list.add(span);
-        IField[] fields1 = { new StringField("bruce"), new StringField("john Lee"), new IntegerField(46),
-                new DoubleField(5.50), new DateField(new SimpleDateFormat("MM-dd-yyyy").parse("01-14-1970")),
-                new TextField("Tall Angry"), new ListField<>(list) };
-
-        list = new ArrayList<>();
-        span = new Span(TestConstants.DESCRIPTION, 6, 11, "angry", "Angry", 1);
-        list.add(span);
-        IField[] fields2 = { new StringField("brad lie angelina"), new StringField("pitt"), new IntegerField(44),
-                new DoubleField(6.10), new DateField(new SimpleDateFormat("MM-dd-yyyy").parse("01-12-1972")),
-                new TextField("White Angry"), new ListField<>(list) };
-
-        list = new ArrayList<>();
-        span = new Span(TestConstants.DESCRIPTION, 40, 45, "angry", "Angry", 8);
-        list.add(span);
-        IField[] fields3 = { new StringField("george lin lin"), new StringField("lin clooney"), new IntegerField(43),
-                new DoubleField(6.06), new DateField(new SimpleDateFormat("MM-dd-yyyy").parse("01-13-1973")),
-                new TextField("Lin Clooney is Short and lin clooney is Angry"), new ListField<>(list) };
-
-        list = new ArrayList<>();
-        span = new Span(TestConstants.DESCRIPTION, 6, 11, "angry", "angry", 1);
-        list.add(span);
-        IField[] fields4 = { new StringField("Mary brown"), new StringField("Lake Forest"), new IntegerField(42),
-                new DoubleField(5.99), new DateField(new SimpleDateFormat("MM-dd-yyyy").parse("01-13-1974")),
-                new TextField("Short angry"), new ListField<>(list) };
-
-        ITuple tuple1 = new DataTuple(new Schema(schemaAttributes), fields1);
-        ITuple tuple2 = new DataTuple(new Schema(schemaAttributes), fields2);
-        ITuple tuple3 = new DataTuple(new Schema(schemaAttributes), fields3);
-        ITuple tuple4 = new DataTuple(new Schema(schemaAttributes), fields4);
-        List<ITuple> expectedResultList = new ArrayList<>();
-        expectedResultList.add(tuple1);
-        expectedResultList.add(tuple2);
-        expectedResultList.add(tuple3);
-        expectedResultList.add(tuple4);
-
-        List<ITuple> results = Utils
-                .removePayload(getQueryResults(query, threshold, attributeList, isSpanInformationAdded, 2, 1));
-        Assert.assertEquals(expectedResultList.size(), 4);
-        Assert.assertEquals(results.size(), 2);
-        Assert.assertTrue(expectedResultList.containsAll(results));
-    }
 }