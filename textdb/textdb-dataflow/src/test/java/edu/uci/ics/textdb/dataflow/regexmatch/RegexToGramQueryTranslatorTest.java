--- conflicted
+++ resolved
@@ -86,13 +86,9 @@
 	}
 	
 	@Test
-<<<<<<< HEAD
 	public void testAlternate1() {
 		GramBooleanQuery exactQuery = RegexToGramQueryTranslator.translate("data*[bcd|pqr]");
-=======
-	public void test2() {
-		GramBooleanQuery exactQuery = RegexToGramQueryTranslator.translate("[a-b]uci[c-d]");
->>>>>>> 577ad2c1
+		
 		System.out.println(exactQuery.getLuceneQueryString());
 		System.out.println(exactQuery.printQueryTree());
 	}
