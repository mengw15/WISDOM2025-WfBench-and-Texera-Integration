package edu.uci.ics.textdb.dataflow.join;

import java.util.ArrayList;
import java.util.Arrays;
import java.util.List;

import org.apache.lucene.analysis.Analyzer;
import org.apache.lucene.analysis.standard.StandardAnalyzer;
import org.junit.After;
import org.junit.Before;
import org.junit.Test;

import edu.uci.ics.textdb.api.common.Attribute;
import edu.uci.ics.textdb.api.common.FieldType;
import edu.uci.ics.textdb.api.common.IField;
import edu.uci.ics.textdb.api.common.IPredicate;
import edu.uci.ics.textdb.api.common.ITuple;
import edu.uci.ics.textdb.api.common.Schema;
import edu.uci.ics.textdb.api.dataflow.IOperator;
import edu.uci.ics.textdb.api.storage.IDataWriter;
import edu.uci.ics.textdb.common.constants.DataConstants;
import edu.uci.ics.textdb.common.constants.SchemaConstants;
import edu.uci.ics.textdb.common.exception.DataFlowException;
import edu.uci.ics.textdb.common.field.DataTuple;
import edu.uci.ics.textdb.common.field.IntegerField;
import edu.uci.ics.textdb.common.field.ListField;
import edu.uci.ics.textdb.common.field.Span;
import edu.uci.ics.textdb.common.field.StringField;
import edu.uci.ics.textdb.common.field.TextField;
import edu.uci.ics.textdb.dataflow.common.FuzzyTokenPredicate;
import edu.uci.ics.textdb.dataflow.common.JoinPredicate;
import edu.uci.ics.textdb.dataflow.common.KeywordPredicate;
import edu.uci.ics.textdb.dataflow.fuzzytokenmatcher.FuzzyTokenMatcher;
import edu.uci.ics.textdb.dataflow.keywordmatch.KeywordMatcher;
import edu.uci.ics.textdb.dataflow.utils.TestUtils;
import edu.uci.ics.textdb.storage.DataStore;
import edu.uci.ics.textdb.storage.writer.DataWriter;
import junit.framework.Assert;

/**
 * 
 * @author sripadks
 *
 */
public class JoinTest {
	private KeywordMatcher keywordMatcherOuter;
	private KeywordMatcher keywordMatcherInner;
	private IDataWriter dataWriterForOuter;
	private DataStore dataStoreForOuter;
	private IDataWriter dataWriterForInner;
	private DataStore dataStoreForInner;
	private Analyzer analyzer;
	private Join join;
	List<ITuple> bookTuple1;
	List<ITuple> bookTuple2;
	List<Attribute> attributeList;
	List<Attribute> modifiedAttributeList;

	// This method sets up some stuff before beginning each test.
	@Before
	public void setup() throws Exception {
		analyzer = new StandardAnalyzer();

		final Attribute idAttr = new Attribute("id", FieldType.INTEGER);
		final Attribute authorAttr = new Attribute("author", FieldType.STRING);
		final Attribute titleAttr = new Attribute("title", FieldType.STRING);
		final Attribute pagesAttr = new Attribute("numberOfPages", FieldType.INTEGER);
		final Attribute reviewAttr = new Attribute("reviewOfBook", FieldType.TEXT);

		final Attribute[] bookAttr = { idAttr, authorAttr, titleAttr, pagesAttr, reviewAttr };
		final Schema bookSchema = new Schema(bookAttr);

		IField[] book1 = { new IntegerField(52), new StringField("Mary Roach"),
				new StringField("Grunt: The Curious Science of Humans at War"), new IntegerField(288),
				new TextField("It takes a special kind " + "of writer to make topics ranging from death to our "
						+ "gastrointestinal tract interesting (sometimes "
						+ "hilariously so), and pop science writer Mary Roach is " + "always up to the task.") };

		IField[] book2 = { new IntegerField(62), new StringField("Siddhartha Mukherjee"),
				new StringField("The Gene: An Intimate History"), new IntegerField(608),
				new TextField("In 2010, Siddhartha Mukherjee was awarded the "
						+ "Pulitzer Prize for his book The Emperor of All " + "Maladies, a “biography” of cancer.") };

		attributeList = Arrays.asList(bookAttr);
		ArrayList<Attribute> attLis = new ArrayList<>();
		attLis.addAll(Arrays.asList(bookAttr));
		attLis.remove(idAttr);
		attLis.remove(pagesAttr);
		modifiedAttributeList = (List<Attribute>) attLis;

		bookTuple1 = new ArrayList<>(1);
		bookTuple1.add(new DataTuple(bookSchema, book1));
		bookTuple2 = new ArrayList<>(1);
		bookTuple2.add(new DataTuple(bookSchema, book2));

		dataStoreForOuter = new DataStore(DataConstants.INDEX_DIR + "/join_test_dir_1", bookSchema);
		dataWriterForOuter = new DataWriter(dataStoreForOuter, analyzer);
		dataStoreForInner = new DataStore(DataConstants.INDEX_DIR + "/join_test_dir_2", bookSchema);
		dataWriterForInner = new DataWriter(dataStoreForInner, analyzer);
		dataWriterForOuter.clearData();
		dataWriterForInner.clearData();
	}

	// A helper method to get join result. Called from each test case
	public List<ITuple> getJoinResults(IOperator outer, IOperator inner, Attribute idAttribute, Attribute joinAttribute,
			Integer threshold) throws Exception {
		IPredicate joinPredicate = new JoinPredicate(idAttribute, joinAttribute, threshold);
		join = new Join(outer, inner, joinPredicate);
		join.open();

		List<ITuple> results = new ArrayList<>();
		ITuple nextTuple = null;

		while ((nextTuple = join.getNextTuple()) != null) {
			results.add(nextTuple);
		}

		join.close();
		return results;
	}

	// A helper method to write tuples. Called from each test case
	public void writeTuples(List<ITuple> outerTuple, List<ITuple> innerTuple) throws Exception {
		dataWriterForOuter.writeData(outerTuple);
		dataWriterForInner.writeData(innerTuple);
	}

	// A helper methods to setup the test cases.
	// types allowed (as of now) are: index -> CONJUNCTION_INDEXBASED
	// KeywordMatcher
	// phrase -> PHRASE_INDEXBASED
	// KeywordMatcher
	// whichOperator is to specify either "outer" or "inner" operator
	public IOperator setupOperators(String query, String type, String whichOperator) throws DataFlowException {
		IPredicate predicate = null;
		switch (type) {
<<<<<<< HEAD
		case "substring":
			if (whichOperator == "outer") {
				predicate = new KeywordPredicate(query, dataStoreForOuter,
						attributeList, analyzer,
						DataConstants.KeywordMatchingType.SUBSTRING_SCANBASED);
			} else if (whichOperator == "inner") {
				predicate = new KeywordPredicate(query, dataStoreForInner,
						attributeList, analyzer,
						DataConstants.KeywordMatchingType.SUBSTRING_SCANBASED);
=======
		case "index":
			if (whichOperator == "outer") {
				predicate = new KeywordPredicate(query, modifiedAttributeList,
						DataConstants.KeywordMatchingType.CONJUNCTION_INDEXBASED, analyzer, dataStoreForOuter);
			} else if (whichOperator == "inner") {
				predicate = new KeywordPredicate(query, modifiedAttributeList,
						DataConstants.KeywordMatchingType.CONJUNCTION_INDEXBASED, analyzer, dataStoreForInner);
>>>>>>> dc3a87fe
			}
			break;
		case "phrase":
			if (whichOperator == "outer") {
<<<<<<< HEAD
				predicate = new KeywordPredicate(query, dataStoreForOuter,
						attributeList, analyzer,
						DataConstants.KeywordMatchingType.PHRASE_INDEXBASED);
			} else if (whichOperator == "inner") {
				predicate = new KeywordPredicate(query, dataStoreForInner,
						attributeList, analyzer,
						DataConstants.KeywordMatchingType.PHRASE_INDEXBASED);
=======
				predicate = new KeywordPredicate(query, modifiedAttributeList,
						DataConstants.KeywordMatchingType.PHRASE_INDEXBASED, analyzer, dataStoreForOuter);
			} else if (whichOperator == "inner") {
				predicate = new KeywordPredicate(query, modifiedAttributeList,
						DataConstants.KeywordMatchingType.PHRASE_INDEXBASED, analyzer, dataStoreForInner);
>>>>>>> dc3a87fe
			}
			break;

		default:
			break;
		}
		return new KeywordMatcher(predicate);
	}

	// This method cleans up after each test.
	@After
	public void cleanUp() throws Exception {
		dataWriterForOuter.clearData();
		dataWriterForInner.clearData();
	}

	// This case tests for scenario when the IDs of the documents don't match.
	// Test result: The list of result returned is empty.
	@Test
	public void testIdsDontMatch() throws Exception {
		writeTuples(bookTuple1, bookTuple2);

		String query = "special";
		keywordMatcherOuter = (KeywordMatcher) setupOperators(query, "index", "outer");
		query = "cancer";
		keywordMatcherInner = (KeywordMatcher) setupOperators(query, "index", "inner");

		Attribute idAttr = attributeList.get(0);
		Attribute reviewAttr = attributeList.get(4);
		List<ITuple> resultList = getJoinResults(keywordMatcherOuter, keywordMatcherInner, idAttr, reviewAttr, 10);
		Assert.assertEquals(0, resultList.size());
	}

	// This case tests for the scenario when the IDs of the documents match,
	// fields to join match and the difference of keyword spans is within
	// the given span threshold.
	// Test result: The list contains a tuple with all the fields and a span
	// list consisting of the joined span. The joined span is made up of the
	// field name, start and stop index (computed as <min(span1 spanStartIndex,
	// span2 spanStartIndex), max(span1 spanEndIndex, span2 spanEndIndex)>)
	// key (combination of span1 key and span2 key) and value (combination of
	// span1 value and span2 value).
	@Test
	public void testIdsMatchFieldsMatchWithinSpan() throws Exception {
		writeTuples(bookTuple1, bookTuple1);

		String query = "special";
		keywordMatcherOuter = (KeywordMatcher) setupOperators(query, "index", "outer");
		query = "writer";
		keywordMatcherInner = (KeywordMatcher) setupOperators(query, "index", "inner");

		Attribute idAttr = attributeList.get(0);
		Attribute reviewAttr = attributeList.get(4);
		List<ITuple> resultList = getJoinResults(keywordMatcherOuter, keywordMatcherInner, idAttr, reviewAttr, 20);

		Attribute[] schemaAttributes = new Attribute[attributeList.size() + 1];
		for (int index = 0; index < schemaAttributes.length - 1; index++) {
			schemaAttributes[index] = attributeList.get(index);
		}
		schemaAttributes[schemaAttributes.length - 1] = SchemaConstants.SPAN_LIST_ATTRIBUTE;

		List<Span> spanList = new ArrayList<>();
		String reviewField = attributeList.get(4).getFieldName();
		// The "foo" (key) and "bar" (value) is a tentative key-value pair; will
		// be replaced by actual key-value pair once implementation is fixed.
		Span span1 = new Span(reviewField, 11, 33, "foo", "special kind of " + "writer");
		spanList.add(span1);

		IField[] book1 = { new IntegerField(52), new StringField("Mary Roach"),
				new StringField("Grunt: The Curious Science of Humans at War"), new IntegerField(288),
				new TextField("It takes a special kind " + "of writer to make topics ranging from death to our "
						+ "gastrointestinal tract interesting (sometimes "
						+ "hilariously so), and pop science writer Mary Roach is " + "always up to the task."),
				new ListField<>(spanList) };
		ITuple expectedTuple = new DataTuple(new Schema(schemaAttributes), book1);
		List<ITuple> expectedResult = new ArrayList<>(1);
		expectedResult.add(expectedTuple);

		boolean contains = TestUtils.containsAllResults(expectedResult, resultList);
		// A tentative solution to make the test cases pass.
		// contains = true;
		// resultList.add(expectedTuple);
		//
		Assert.assertEquals(1, resultList.size());
		Assert.assertTrue(contains);
	}

	// This case tests for the scenario when the IDs match, fields to join match
	// but the difference of keyword spans to be joined is greater than the
	// threshold.
	// Test result: An empty list is returned.
	@Test
	public void testIdsMatchFieldsMatchOutOfSpan() throws Exception {
		writeTuples(bookTuple1, bookTuple1);

		String query = "special";
		keywordMatcherOuter = (KeywordMatcher) setupOperators(query, "index", "outer");
		query = "topics";
		keywordMatcherInner = (KeywordMatcher) setupOperators(query, "index", "inner");

		Attribute idAttr = attributeList.get(0);
		Attribute reviewAttr = attributeList.get(4);
		List<ITuple> resultList = getJoinResults(keywordMatcherOuter, keywordMatcherInner, idAttr, reviewAttr, 20);
		Assert.assertEquals(0, resultList.size());
	}

	// This case tests for the scenario when either/both of the operators'
	// result lists are empty (i.e. when one/both of the operators' are
	// not able to find any suitable matches)
	// Test result: Join should return an empty list.
	@Test
	public void testOneOfTheOperatorResultIsEmpty() throws Exception {
		writeTuples(bookTuple1, bookTuple1);

		String query = "special";
		keywordMatcherOuter = (KeywordMatcher) setupOperators(query, "index", "outer");
		query = "book";
		keywordMatcherInner = (KeywordMatcher) setupOperators(query, "index", "inner");

		Attribute idAttr = attributeList.get(0);
		Attribute reviewAttr = attributeList.get(4);
		List<ITuple> resultList = getJoinResults(keywordMatcherOuter, keywordMatcherInner, idAttr, reviewAttr, 20);
		Assert.assertEquals(0, resultList.size());
	}

	// This case tests for the scenario when the IDs match, fields to be joined
	// match, but one of the operators result lists has no span. This can happen
	// when one is using FuzzyTokenMatcher with "isSpanInformationAdded = false"
	// Test result: Join should return an empty list.
	@Test
	public void testOneOfTheOperatorResultContainsNoSpan() throws Exception {
		writeTuples(bookTuple1, bookTuple1);

		String query = "special";
		keywordMatcherOuter = (KeywordMatcher) setupOperators(query, "index", "outer");

		query = "this writer writes well";
		double thresholdRatio = 0.25;
		boolean isSpanInformationAdded = false;
<<<<<<< HEAD
		IPredicate fuzzyPredicateInner = new FuzzyTokenPredicate(query, dataStoreForInner, 
				attributeList, analyzer, thresholdRatio, isSpanInformationAdded);
=======
		IPredicate fuzzyPredicateInner = new FuzzyTokenPredicate(query, attributeList, analyzer, dataStoreForInner,
				thresholdRatio, isSpanInformationAdded);
>>>>>>> dc3a87fe
		FuzzyTokenMatcher fuzzyMatcherInner = new FuzzyTokenMatcher(fuzzyPredicateInner);

		Attribute idAttr = attributeList.get(0);
		Attribute reviewAttr = attributeList.get(4);
		List<ITuple> resultList = getJoinResults(keywordMatcherOuter, fuzzyMatcherInner, idAttr, reviewAttr, 20);
		Assert.assertEquals(0, resultList.size());
	}

	// This case tests for the scenario when the IDs match, fields to be joined
	// match, but one of the spans to be joined is bigger than the other span
	// and encompasses it and both |(span 1 spanStartIndex) - (span 2
	// spanStartIndex)|,
	// |(span 1 spanEndIndex) - (span 2 spanEndIndex)| are within threshold.
	// Test result: A bigger span should be returned.
	@Test
	public void testOneSpanEncompassesOtherAndDifferenceLessThanThreshold() throws Exception {
		writeTuples(bookTuple1, bookTuple1);

		String query = "special";
		keywordMatcherOuter = (KeywordMatcher) setupOperators(query, "index", "outer");
		query = "takes a special kind of writer";
		keywordMatcherInner = (KeywordMatcher) setupOperators(query, "phrase", "inner");

		Attribute idAttr = attributeList.get(0);
		Attribute reviewAttr = attributeList.get(4);
		List<ITuple> resultList = getJoinResults(keywordMatcherOuter, keywordMatcherInner, idAttr, reviewAttr, 20);

		Attribute[] schemaAttributes = new Attribute[attributeList.size() + 1];
		for (int index = 0; index < schemaAttributes.length - 1; index++) {
			schemaAttributes[index] = attributeList.get(index);
		}
		schemaAttributes[schemaAttributes.length - 1] = SchemaConstants.SPAN_LIST_ATTRIBUTE;

		List<Span> spanList = new ArrayList<>();
		String reviewField = attributeList.get(4).getFieldName();
		// The "foo" (key) and "bar" (value) is a tentative key-value pair; will
		// be replaced by actual key-value pair once implementation is fixed.
		Span span1 = new Span(reviewField, 3, 33, "foo", "takes a special " + "kind of writer");
		spanList.add(span1);

		IField[] book1 = { new IntegerField(52), new StringField("Mary Roach"),
				new StringField("Grunt: The Curious Science of Humans at War"), new IntegerField(288),
				new TextField("It takes a special kind " + "of writer to make topics ranging from death to our "
						+ "gastrointestinal tract interesting (sometimes "
						+ "hilariously so), and pop science writer Mary Roach is " + "always up to the task."),
				new ListField<>(spanList) };
		ITuple expectedTuple = new DataTuple(new Schema(schemaAttributes), book1);
		List<ITuple> expectedResult = new ArrayList<>(1);
		expectedResult.add(expectedTuple);

		boolean contains = TestUtils.containsAllResults(expectedResult, resultList);
		// A tentative solution to make the test cases pass.
		// contains = true;
		// resultList.add(expectedTuple);
		//
		Assert.assertEquals(1, resultList.size());
		Assert.assertTrue(contains);
	}

	// This case tests for the scenario when the IDs match, fields to be joined
	// match, but one of the spans to be joined is bigger than the other span
	// and encompasses it and |(span 1 spanStartIndex) - (span 2
	// spanStartIndex)|
	// and/or |(span 1 spanEndIndex) - (span 2 spanEndIndex)| exceed threshold.
	// Test result: Join should return an empty list.
	@Test
	public void testOneSpanEncompassesOtherAndDifferenceGreaterThanThreshold() throws Exception {
		writeTuples(bookTuple1, bookTuple1);

		String query = "special";
		keywordMatcherOuter = (KeywordMatcher) setupOperators(query, "index", "outer");
		query = "takes a special kind of writer";
		keywordMatcherInner = (KeywordMatcher) setupOperators(query, "phrase", "inner");

		Attribute idAttr = attributeList.get(0);
		Attribute reviewAttr = attributeList.get(4);
		List<ITuple> resultList = getJoinResults(keywordMatcherOuter, keywordMatcherInner, idAttr, reviewAttr, 10);
		Assert.assertEquals(0, resultList.size());
	}

	// This case tests for the scenario when the IDs match, fields to be joined
	// match, but the spans to be joined have some overlap and both
	// |(span 1 spanStartIndex) - (span 2 spanStartIndex)|,
	// |(span 1 spanEndIndex) - (span 2 spanEndIndex)| are within threshold.
	// Test result: The list contains a tuple with all the fields and a span
	// list consisting of the joined span. The joined span is made up of the
	// field name, start and stop index (computed as <min(span1 spanStartIndex,
	// span2 spanStartIndex), max(span1 spanEndIndex, span2 spanEndIndex)>)
	// key (combination of span1 key and span2 key) and value (combination of
	// span1 value and span2 value).
	@Test
	public void testSpansOverlapAndWithinThreshold() throws Exception {
		writeTuples(bookTuple1, bookTuple1);

		String query = "gastrointestinal tract";
		keywordMatcherOuter = (KeywordMatcher) setupOperators(query, "phrase", "outer");
		query = "tract interesting";
		keywordMatcherInner = (KeywordMatcher) setupOperators(query, "phrase", "inner");

		Attribute idAttr = attributeList.get(0);
		Attribute reviewAttr = attributeList.get(4);
		List<ITuple> resultList = getJoinResults(keywordMatcherOuter, keywordMatcherInner, idAttr, reviewAttr, 20);

		Attribute[] schemaAttributes = new Attribute[attributeList.size() + 1];
		for (int index = 0; index < schemaAttributes.length - 1; index++) {
			schemaAttributes[index] = attributeList.get(index);
		}
		schemaAttributes[schemaAttributes.length - 1] = SchemaConstants.SPAN_LIST_ATTRIBUTE;

		List<Span> spanList = new ArrayList<>();
		String reviewField = attributeList.get(4).getFieldName();
		// The "foo" (key) and "bar" (value) is a tentative key-value pair; will
		// be replaced by actual key-value pair once implementation is fixed.
		Span span1 = new Span(reviewField, 75, 109, "foo", "gastrointestinal " + "tract interesting");
		spanList.add(span1);

		IField[] book1 = { new IntegerField(52), new StringField("Mary Roach"),
				new StringField("Grunt: The Curious Science of Humans at War"), new IntegerField(288),
				new TextField("It takes a special kind " + "of writer to make topics ranging from death to our "
						+ "gastrointestinal tract interesting (sometimes "
						+ "hilariously so), and pop science writer Mary Roach is " + "always up to the task."),
				new ListField<>(spanList) };
		ITuple expectedTuple = new DataTuple(new Schema(schemaAttributes), book1);
		List<ITuple> expectedResult = new ArrayList<>(1);
		expectedResult.add(expectedTuple);

		boolean contains = TestUtils.containsAllResults(expectedResult, resultList);
		// A tentative solution to make the test cases pass.
		// contains = true;
		// resultList.add(expectedTuple);
		//
		Assert.assertEquals(1, resultList.size());
		Assert.assertTrue(contains);
	}

	// This case tests for the scenario when the IDs match, fields to be joined
	// match, but the spans to be joined have some overlap and
	// |(span 1 spanStartIndex) - (span 2 spanStartIndex)| and/or
	// |(span 1 spanEndIndex) - (span 2 spanEndIndex)| exceed threshold.
	// Test result: Join should return an empty list.
	@Test
	public void testSpansOverlapAndExceedThreshold() throws Exception {
		writeTuples(bookTuple1, bookTuple1);

		String query = "takes a special";
		keywordMatcherOuter = (KeywordMatcher) setupOperators(query, "phrase", "outer");
		query = "special kind of writer";
		keywordMatcherInner = (KeywordMatcher) setupOperators(query, "phrase", "inner");

		Attribute idAttr = attributeList.get(0);
		Attribute reviewAttr = attributeList.get(4);
		List<ITuple> resultList = getJoinResults(keywordMatcherOuter, keywordMatcherInner, idAttr, reviewAttr, 10);
		Assert.assertEquals(0, resultList.size());
	}

	// This case tests for the scenario when the IDs match, fields to be joined
	// match, but the spans to be joined are the same, i.e. both the keywords
	// are same.
	// Test result: Join should return same span and key and value in span
	// should be the same.
	@Test
	public void testBothTheSpansAreSame() throws Exception {
		writeTuples(bookTuple1, bookTuple1);

		String query = "special";
		keywordMatcherOuter = (KeywordMatcher) setupOperators(query, "index", "outer");
		query = "special";
		keywordMatcherInner = (KeywordMatcher) setupOperators(query, "index", "inner");

		Attribute idAttr = attributeList.get(0);
		Attribute reviewAttr = attributeList.get(4);
		List<ITuple> resultList = getJoinResults(keywordMatcherOuter, keywordMatcherInner, idAttr, reviewAttr, 20);

		Attribute[] schemaAttributes = new Attribute[attributeList.size() + 1];
		for (int index = 0; index < schemaAttributes.length - 1; index++) {
			schemaAttributes[index] = attributeList.get(index);
		}
		schemaAttributes[schemaAttributes.length - 1] = SchemaConstants.SPAN_LIST_ATTRIBUTE;

		List<Span> spanList = new ArrayList<>();
		String reviewField = attributeList.get(4).getFieldName();
		// The "foo" (key) and "bar" (value) is a tentative key-value pair; will
		// be replaced by actual key-value pair once implementation is fixed.
		Span span1 = new Span(reviewField, 11, 18, "foo", "special");
		spanList.add(span1);

		IField[] book1 = { new IntegerField(52), new StringField("Mary Roach"),
				new StringField("Grunt: The Curious Science of Humans at War"), new IntegerField(288),
				new TextField("It takes a special kind " + "of writer to make topics ranging from death to our "
						+ "gastrointestinal tract interesting (sometimes "
						+ "hilariously so), and pop science writer Mary Roach is " + "always up to the task."),
				new ListField<>(spanList) };
		ITuple expectedTuple = new DataTuple(new Schema(schemaAttributes), book1);
		List<ITuple> expectedResult = new ArrayList<>(1);
		expectedResult.add(expectedTuple);

		boolean contains = TestUtils.containsAllResults(expectedResult, resultList);
		// A tentative solution to make the test cases pass.
		// contains = true;
		// resultList.add(expectedTuple);
		//
		Assert.assertEquals(1, resultList.size());
		Assert.assertTrue(contains);
	}
}<|MERGE_RESOLUTION|>--- conflicted
+++ resolved
@@ -134,44 +134,22 @@
 	public IOperator setupOperators(String query, String type, String whichOperator) throws DataFlowException {
 		IPredicate predicate = null;
 		switch (type) {
-<<<<<<< HEAD
-		case "substring":
-			if (whichOperator == "outer") {
-				predicate = new KeywordPredicate(query, dataStoreForOuter,
-						attributeList, analyzer,
-						DataConstants.KeywordMatchingType.SUBSTRING_SCANBASED);
-			} else if (whichOperator == "inner") {
-				predicate = new KeywordPredicate(query, dataStoreForInner,
-						attributeList, analyzer,
-						DataConstants.KeywordMatchingType.SUBSTRING_SCANBASED);
-=======
 		case "index":
 			if (whichOperator == "outer") {
-				predicate = new KeywordPredicate(query, modifiedAttributeList,
-						DataConstants.KeywordMatchingType.CONJUNCTION_INDEXBASED, analyzer, dataStoreForOuter);
+				predicate = new KeywordPredicate(query, dataStoreForOuter, modifiedAttributeList,
+						analyzer, DataConstants.KeywordMatchingType.CONJUNCTION_INDEXBASED);
 			} else if (whichOperator == "inner") {
-				predicate = new KeywordPredicate(query, modifiedAttributeList,
-						DataConstants.KeywordMatchingType.CONJUNCTION_INDEXBASED, analyzer, dataStoreForInner);
->>>>>>> dc3a87fe
+				predicate = new KeywordPredicate(query, dataStoreForInner, modifiedAttributeList,
+						analyzer, DataConstants.KeywordMatchingType.CONJUNCTION_INDEXBASED);
 			}
 			break;
 		case "phrase":
 			if (whichOperator == "outer") {
-<<<<<<< HEAD
-				predicate = new KeywordPredicate(query, dataStoreForOuter,
-						attributeList, analyzer,
-						DataConstants.KeywordMatchingType.PHRASE_INDEXBASED);
+				predicate = new KeywordPredicate(query, dataStoreForOuter, modifiedAttributeList,
+						analyzer, DataConstants.KeywordMatchingType.PHRASE_INDEXBASED);
 			} else if (whichOperator == "inner") {
-				predicate = new KeywordPredicate(query, dataStoreForInner,
-						attributeList, analyzer,
-						DataConstants.KeywordMatchingType.PHRASE_INDEXBASED);
-=======
-				predicate = new KeywordPredicate(query, modifiedAttributeList,
-						DataConstants.KeywordMatchingType.PHRASE_INDEXBASED, analyzer, dataStoreForOuter);
-			} else if (whichOperator == "inner") {
-				predicate = new KeywordPredicate(query, modifiedAttributeList,
-						DataConstants.KeywordMatchingType.PHRASE_INDEXBASED, analyzer, dataStoreForInner);
->>>>>>> dc3a87fe
+				predicate = new KeywordPredicate(query, dataStoreForInner, modifiedAttributeList,
+						analyzer, DataConstants.KeywordMatchingType.PHRASE_INDEXBASED);
 			}
 			break;
 
@@ -311,13 +289,8 @@
 		query = "this writer writes well";
 		double thresholdRatio = 0.25;
 		boolean isSpanInformationAdded = false;
-<<<<<<< HEAD
-		IPredicate fuzzyPredicateInner = new FuzzyTokenPredicate(query, dataStoreForInner, 
-				attributeList, analyzer, thresholdRatio, isSpanInformationAdded);
-=======
-		IPredicate fuzzyPredicateInner = new FuzzyTokenPredicate(query, attributeList, analyzer, dataStoreForInner,
+		IPredicate fuzzyPredicateInner = new FuzzyTokenPredicate(query, dataStoreForInner, attributeList, analyzer,
 				thresholdRatio, isSpanInformationAdded);
->>>>>>> dc3a87fe
 		FuzzyTokenMatcher fuzzyMatcherInner = new FuzzyTokenMatcher(fuzzyPredicateInner);
 
 		Attribute idAttr = attributeList.get(0);
