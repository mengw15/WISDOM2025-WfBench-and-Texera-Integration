package edu.uci.ics.textdb.storage;

import java.util.ArrayList;
import java.util.List;

import org.apache.lucene.search.MatchAllDocsQuery;
import org.junit.AfterClass;
import org.junit.Assert;
import org.junit.BeforeClass;
import org.junit.Test;

import edu.uci.ics.textdb.api.common.ITuple;
import edu.uci.ics.textdb.api.exception.TextDBException;
import edu.uci.ics.textdb.common.constants.LuceneAnalyzerConstants;
import edu.uci.ics.textdb.common.constants.SchemaConstants;
import edu.uci.ics.textdb.common.constants.TestConstants;
import edu.uci.ics.textdb.common.utils.Utils;
<<<<<<< HEAD
import edu.uci.ics.textdb.storage.reader.DataReader;
=======
>>>>>>> f4b89986

public class DataWriterReaderTest {
    
    public static final String PEOPLE_TABLE = "data_writer_reader_test_people";

    @BeforeClass
    public static void setUp() throws TextDBException {
        RelationManager relationManager = RelationManager.getRelationManager();
        
        // create the people table and write tuples
        relationManager.createTable(PEOPLE_TABLE, "../index/test_tables/" + PEOPLE_TABLE, 
                TestConstants.SCHEMA_PEOPLE, LuceneAnalyzerConstants.standardAnalyzerString());
        
        DataWriter peopleDataWriter = relationManager.getTableDataWriter(PEOPLE_TABLE);
        peopleDataWriter.open();
        for (ITuple tuple : TestConstants.getSamplePeopleTuples()) {
            peopleDataWriter.insertTuple(tuple);
        }
        peopleDataWriter.close();
    }
    
    @AfterClass
    public static void cleanUp() throws TextDBException {
        RelationManager relationManager = RelationManager.getRelationManager();
        relationManager.deleteTable(PEOPLE_TABLE);
    }

    @Test
    public void testReadWriteData() throws Exception {
<<<<<<< HEAD
        List<ITuple> actualTuples = TestConstants.getSamplePeopleTuples();
        
        dataWriter.open();
        dataWriter.clearData();
        for (ITuple tuple : actualTuples) {
            dataWriter.insertTuple(tuple);
        }
        dataWriter.close();
        
        Assert.assertEquals(actualTuples.size(), dataWriter.getDataStore().getNumDocuments());
=======
        DataReader dataReader = RelationManager.getRelationManager().getTableDataReader(
                PEOPLE_TABLE, new MatchAllDocsQuery());
>>>>>>> f4b89986
        
        ITuple nextTuple = null;
        List<ITuple> returnedTuples = new ArrayList<ITuple>();
        
        dataReader.open();
        while ((nextTuple = dataReader.getNextTuple()) != null) {
            returnedTuples.add(nextTuple);
        }
        dataReader.close();
        
        boolean equals = containsAllResults(TestConstants.getSamplePeopleTuples(), returnedTuples);
        Assert.assertTrue(equals);
    }

    public static boolean containsAllResults(List<ITuple> expectedResults, List<ITuple> exactResults) {
        expectedResults = Utils.removeFields(expectedResults, SchemaConstants._ID, SchemaConstants.PAYLOAD);
        exactResults = Utils.removeFields(exactResults, SchemaConstants._ID, SchemaConstants.PAYLOAD);

        if (expectedResults.size() != exactResults.size())
            return false;
        if (!(expectedResults.containsAll(exactResults)) || !(exactResults.containsAll(expectedResults)))
            return false;

        return true;
    }
}
<|MERGE_RESOLUTION|>--- conflicted
+++ resolved
@@ -1,91 +1,74 @@
-package edu.uci.ics.textdb.storage;
-
-import java.util.ArrayList;
-import java.util.List;
-
-import org.apache.lucene.search.MatchAllDocsQuery;
-import org.junit.AfterClass;
-import org.junit.Assert;
-import org.junit.BeforeClass;
-import org.junit.Test;
-
-import edu.uci.ics.textdb.api.common.ITuple;
-import edu.uci.ics.textdb.api.exception.TextDBException;
-import edu.uci.ics.textdb.common.constants.LuceneAnalyzerConstants;
-import edu.uci.ics.textdb.common.constants.SchemaConstants;
-import edu.uci.ics.textdb.common.constants.TestConstants;
-import edu.uci.ics.textdb.common.utils.Utils;
-<<<<<<< HEAD
-import edu.uci.ics.textdb.storage.reader.DataReader;
-=======
->>>>>>> f4b89986
-
-public class DataWriterReaderTest {
-    
-    public static final String PEOPLE_TABLE = "data_writer_reader_test_people";
-
-    @BeforeClass
-    public static void setUp() throws TextDBException {
-        RelationManager relationManager = RelationManager.getRelationManager();
-        
-        // create the people table and write tuples
-        relationManager.createTable(PEOPLE_TABLE, "../index/test_tables/" + PEOPLE_TABLE, 
-                TestConstants.SCHEMA_PEOPLE, LuceneAnalyzerConstants.standardAnalyzerString());
-        
-        DataWriter peopleDataWriter = relationManager.getTableDataWriter(PEOPLE_TABLE);
-        peopleDataWriter.open();
-        for (ITuple tuple : TestConstants.getSamplePeopleTuples()) {
-            peopleDataWriter.insertTuple(tuple);
-        }
-        peopleDataWriter.close();
-    }
-    
-    @AfterClass
-    public static void cleanUp() throws TextDBException {
-        RelationManager relationManager = RelationManager.getRelationManager();
-        relationManager.deleteTable(PEOPLE_TABLE);
-    }
-
-    @Test
-    public void testReadWriteData() throws Exception {
-<<<<<<< HEAD
-        List<ITuple> actualTuples = TestConstants.getSamplePeopleTuples();
-        
-        dataWriter.open();
-        dataWriter.clearData();
-        for (ITuple tuple : actualTuples) {
-            dataWriter.insertTuple(tuple);
-        }
-        dataWriter.close();
-        
-        Assert.assertEquals(actualTuples.size(), dataWriter.getDataStore().getNumDocuments());
-=======
-        DataReader dataReader = RelationManager.getRelationManager().getTableDataReader(
-                PEOPLE_TABLE, new MatchAllDocsQuery());
->>>>>>> f4b89986
-        
-        ITuple nextTuple = null;
-        List<ITuple> returnedTuples = new ArrayList<ITuple>();
-        
-        dataReader.open();
-        while ((nextTuple = dataReader.getNextTuple()) != null) {
-            returnedTuples.add(nextTuple);
-        }
-        dataReader.close();
-        
-        boolean equals = containsAllResults(TestConstants.getSamplePeopleTuples(), returnedTuples);
-        Assert.assertTrue(equals);
-    }
-
-    public static boolean containsAllResults(List<ITuple> expectedResults, List<ITuple> exactResults) {
-        expectedResults = Utils.removeFields(expectedResults, SchemaConstants._ID, SchemaConstants.PAYLOAD);
-        exactResults = Utils.removeFields(exactResults, SchemaConstants._ID, SchemaConstants.PAYLOAD);
-
-        if (expectedResults.size() != exactResults.size())
-            return false;
-        if (!(expectedResults.containsAll(exactResults)) || !(exactResults.containsAll(expectedResults)))
-            return false;
-
-        return true;
-    }
-}
+package edu.uci.ics.textdb.storage;
+
+import java.util.ArrayList;
+import java.util.List;
+
+import org.apache.lucene.search.MatchAllDocsQuery;
+import org.junit.AfterClass;
+import org.junit.Assert;
+import org.junit.BeforeClass;
+import org.junit.Test;
+
+import edu.uci.ics.textdb.api.common.ITuple;
+import edu.uci.ics.textdb.api.exception.TextDBException;
+import edu.uci.ics.textdb.common.constants.LuceneAnalyzerConstants;
+import edu.uci.ics.textdb.common.constants.SchemaConstants;
+import edu.uci.ics.textdb.common.constants.TestConstants;
+import edu.uci.ics.textdb.common.utils.Utils;
+
+public class DataWriterReaderTest {
+    
+    public static final String PEOPLE_TABLE = "data_writer_reader_test_people";
+
+    @BeforeClass
+    public static void setUp() throws TextDBException {
+        RelationManager relationManager = RelationManager.getRelationManager();
+        
+        // create the people table and write tuples
+        relationManager.createTable(PEOPLE_TABLE, "../index/test_tables/" + PEOPLE_TABLE, 
+                TestConstants.SCHEMA_PEOPLE, LuceneAnalyzerConstants.standardAnalyzerString());
+        
+        DataWriter peopleDataWriter = relationManager.getTableDataWriter(PEOPLE_TABLE);
+        peopleDataWriter.open();
+        for (ITuple tuple : TestConstants.getSamplePeopleTuples()) {
+            peopleDataWriter.insertTuple(tuple);
+        }
+        peopleDataWriter.close();
+    }
+    
+    @AfterClass
+    public static void cleanUp() throws TextDBException {
+        RelationManager relationManager = RelationManager.getRelationManager();
+        relationManager.deleteTable(PEOPLE_TABLE);
+    }
+
+    @Test
+    public void testReadWriteData() throws Exception {
+        DataReader dataReader = RelationManager.getRelationManager().getTableDataReader(
+                PEOPLE_TABLE, new MatchAllDocsQuery());
+        
+        ITuple nextTuple = null;
+        List<ITuple> returnedTuples = new ArrayList<ITuple>();
+        
+        dataReader.open();
+        while ((nextTuple = dataReader.getNextTuple()) != null) {
+            returnedTuples.add(nextTuple);
+        }
+        dataReader.close();
+        
+        boolean equals = containsAllResults(TestConstants.getSamplePeopleTuples(), returnedTuples);
+        Assert.assertTrue(equals);
+    }
+
+    public static boolean containsAllResults(List<ITuple> expectedResults, List<ITuple> exactResults) {
+        expectedResults = Utils.removeFields(expectedResults, SchemaConstants._ID, SchemaConstants.PAYLOAD);
+        exactResults = Utils.removeFields(exactResults, SchemaConstants._ID, SchemaConstants.PAYLOAD);
+
+        if (expectedResults.size() != exactResults.size())
+            return false;
+        if (!(expectedResults.containsAll(exactResults)) || !(exactResults.containsAll(expectedResults)))
+            return false;
+
+        return true;
+    }
+}