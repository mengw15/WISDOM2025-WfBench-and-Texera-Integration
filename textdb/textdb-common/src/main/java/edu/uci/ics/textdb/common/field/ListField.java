--- conflicted
+++ resolved
@@ -1,83 +1,55 @@
-<<<<<<< HEAD
+
 package edu.uci.ics.textdb.common.field;
 
 import java.util.List;
 
 import edu.uci.ics.textdb.api.common.IField;
 
-public class ListField<T> implements IField{
+public class ListField<T> implements IField {
 
     private List<T> list;
-    
-    public ListField(List<T> list){
+
+    public ListField(List<T> list) {
         this.list = list;
     }
-    
+
     @Override
     public List<T> getValue() {
         return list;
     }
 
-	@Override
-	public int hashCode() {
-		final int prime = 31;
-		int result = 1;
-		result = prime * result + ((list == null) ? 0 : list.hashCode());
-		return result;
-	}
-
-	@Override
-	public boolean equals(Object obj) {
-		if (this == obj)
-			return true;
-		if (obj == null)
-			return false;
-		if (getClass() != obj.getClass())
-			return false;
-		ListField other = (ListField) obj;
-		if (list == null) {
-			if (other.list != null)
-				return false;
-		} else if (!list.equals(other.list))
-			return false;
-		return true;
-	}
-    
-    
-
-}
-=======
-package edu.uci.ics.textdb.common.field;
-
-import edu.uci.ics.textdb.api.common.IField;
-
-import java.util.List;
-
-public class ListField<T> implements IField {
-    private final List<T> value;
-
-    public ListField(List<T> value) {
-        this.value = value;
+    @Override
+    public int hashCode() {
+        final int prime = 31;
+        int result = 1;
+        result = prime * result + ((list == null) ? 0 : list.hashCode());
+        return result;
     }
 
     @Override
-    public List<T> getValue() {
-        return value;
-    }
-
-    @Override
-    public int hashCode() {
-        return value != null ? value.hashCode() : 0;
+    public boolean equals(Object obj) {
+        if (this == obj)
+            return true;
+        if (obj == null)
+            return false;
+        if (getClass() != obj.getClass())
+            return false;
+        ListField other = (ListField) obj;
+        if (list == null) {
+            if (other.list != null)
+                return false;
+        } else if (!list.equals(other.list))
+            return false;
+        return true;
     }
 
     @Override
     public String toString() {
         String getStringResult = new String();
-        for(T val: value) {
+        for (T val : list) {
             getStringResult = getStringResult.concat(val.toString().concat(" "));
         }
         getStringResult = getStringResult.trim();
         return "ListField [value=" + getStringResult + "]";
     }
-}
->>>>>>> cea37dfe
+}